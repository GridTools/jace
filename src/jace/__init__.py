--- conflicted
+++ resolved
@@ -5,11 +5,7 @@
 #
 # SPDX-License-Identifier: BSD-3-Clause
 
-<<<<<<< HEAD
-"""JaCe - JAX Just-In-Time compilation using DaCe."""
-=======
 """JaCe: JAX jit using DaCe (Data Centric Parallel Programming)."""
->>>>>>> 367e7b6f
 
 from __future__ import annotations
 
