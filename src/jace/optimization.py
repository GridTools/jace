--- conflicted
+++ resolved
@@ -26,13 +26,8 @@
 
     See `jace_optimize()` for a description of the different options.
 
-<<<<<<< HEAD
-    There are some predefined option sets:
-    - `DEFAULT_COMPILER_OPTIONS`
-=======
     There are some predefined option sets in `jace.jax.stages`:
     - `DEFAULT_OPTIONS`
->>>>>>> 71eae321
     - `NO_OPTIMIZATIONS`
 
     Todo:
