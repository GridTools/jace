--- conflicted
+++ resolved
@@ -61,20 +61,11 @@
     interpreted as to be disabled.
 
     Args:
-<<<<<<< HEAD
-        tsdfg:          The translated SDFG that should be optimized.
-        simplify:       Run the simplification pipeline.
-        auto_optimize:  Run the auto optimization pipeline (currently does nothing)
-        persistent:     Make the memory allocation persistent, i.e. allocate the transients only
-                            once at the beginning and then reuse the memory across the lifetime of the SDFG.
-
-    Note:
-        Its main job is to exists that we have something that we can call in the tool chain.
-=======
         tsdfg: The translated SDFG that should be optimized.
         simplify: Run the simplification pipeline.
         auto_optimize: Run the auto optimization pipeline (currently does nothing)
->>>>>>> 4499cfb3
+        persistent:  Make the memory allocation persistent, i.e. allocate the transients only
+            once at the beginning and then reuse the memory across the lifetime of the SDFG.
     """
     # Currently this function exists primarily for the same of existing.
 
