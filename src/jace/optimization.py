# JaCe - JAX Just-In-Time compilation using DaCe (Data Centric Parallel Programming)
#
# Copyright (c) 2024, ETH Zurich
# All rights reserved.
#
# SPDX-License-Identifier: BSD-3-Clause

<<<<<<< HEAD
"""JaCe specific optimizations."""
=======
"""
JaCe specific optimizations.

Currently just a dummy exists for the sake of providing a callable function.
"""
>>>>>>> 7607fd9f

from __future__ import annotations

from typing import TYPE_CHECKING, Final, TypedDict

from typing_extensions import Unpack


if TYPE_CHECKING:
    from jace import translator


class CompilerOptions(TypedDict, total=False):
    """
    All known compiler options to `JaCeLowered.compile()`.

    See `jace_optimize()` for a description of the different options.

    There are some predefined option sets in `jace.jax.stages`:
    - `DEFAULT_OPTIONS`
    - `NO_OPTIMIZATIONS`
    """

    auto_optimize: bool
    simplify: bool
    persistent: bool


# TODO(phimuell): Add a context manager to modify the default.
DEFAULT_OPTIMIZATIONS: Final[CompilerOptions] = {
    "auto_optimize": True,
    "simplify": True,
    "persistent": True,
}

NO_OPTIMIZATIONS: Final[CompilerOptions] = {
    "auto_optimize": False,
    "simplify": False,
    "persistent": False,
}


def jace_optimize(tsdfg: translator.TranslatedJaxprSDFG, **kwargs: Unpack[CompilerOptions]) -> None:  # noqa: D417  # Missing description for kwargs
    """
    Performs optimization of the translated SDFG _in place_.

    It is recommended to use the `CompilerOptions` `TypedDict` to pass options
    to the function. However, any option that is not specified will be
    interpreted as to be disabled.

    Args:
        tsdfg: The translated SDFG that should be optimized.
        simplify: Run the simplification pipeline.
        auto_optimize: Run the auto optimization pipeline (currently does nothing)
        persistent:  Make the memory allocation persistent, i.e. allocate the
            transients only once at the beginning and then reuse the memory across
            the lifetime of the SDFG.
    """
    # Currently this function exists primarily for the same of existing.

    simplify = kwargs.get("simplify", False)
    auto_optimize = kwargs.get("auto_optimize", False)

    if simplify:
        tsdfg.sdfg.simplify()

    if auto_optimize:
        pass

    tsdfg.validate()<|MERGE_RESOLUTION|>--- conflicted
+++ resolved
@@ -5,15 +5,7 @@
 #
 # SPDX-License-Identifier: BSD-3-Clause
 
-<<<<<<< HEAD
 """JaCe specific optimizations."""
-=======
-"""
-JaCe specific optimizations.
-
-Currently just a dummy exists for the sake of providing a callable function.
-"""
->>>>>>> 7607fd9f
 
 from __future__ import annotations
 
