--- conflicted
+++ resolved
@@ -32,12 +32,8 @@
 
 from jace import optimization, translator, util
 from jace.jax import translation_cache as tcache
-<<<<<<< HEAD
+from jace.optimization import CompilerOptions
 from jace.translator import pre_post_translation as pptrans
-=======
-from jace.optimization import CompilerOptions
-from jace.translator import post_translation as ptrans
->>>>>>> 22c14411
 from jace.util import dace_helper as jdace
 
 
