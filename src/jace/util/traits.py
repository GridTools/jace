--- conflicted
+++ resolved
@@ -9,7 +9,7 @@
 
 from __future__ import annotations
 
-from typing import TYPE_CHECKING, Any, TypeGuard
+from typing import Any, TypeGuard
 
 import dace
 import jax
@@ -21,20 +21,11 @@
 from jace import stages
 
 
-<<<<<<< HEAD
-if TYPE_CHECKING:
-    import jace.jax as jjax
-
-
-def is_jaceified(obj: Any) -> TypeGuard[jjax.JaceWrapped]:
-=======
 def is_jaceified(obj: Any) -> TypeGuard[stages.JaceWrapped]:
->>>>>>> 6dd65f3e
     """Tests if `obj` is decorated by JaCe.
 
     Similar to `is_jaxified`, but for JaCe object.
     """
-    import jace.jax as jjax  # Circular import
 
     if util.is_jaxified(obj):
         return False
