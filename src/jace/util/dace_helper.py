# JaCe - JAX Just-In-Time compilation using DaCe (Data Centric Parallel Programming)
#
# Copyright (c) 2024, ETH Zurich
# All rights reserved.
#
# SPDX-License-Identifier: BSD-3-Clause

"""Implements all utility functions that are related to DaCe."""

from __future__ import annotations

import os
import pathlib
import time
from typing import TYPE_CHECKING, Any

import dace
from dace import data as dace_data
from dace.codegen.compiled_sdfg import CompiledSDFG

from jace import util


if TYPE_CHECKING:
    from collections.abc import Sequence

    import numpy as np

    from jace import translator

__all__ = ["CompiledSDFG", "compile_jax_sdfg", "run_jax_sdfg"]


def compile_jax_sdfg(tsdfg: translator.TranslatedJaxprSDFG) -> CompiledSDFG:
<<<<<<< HEAD
    """Compiles the SDFG embedded in `tsdfg` and return the resulting `CompiledSDFG` object."""
=======
    """Compiles the embedded SDFG and return the resulting `CompiledSDFG` object."""
>>>>>>> 7607fd9f
    if any(  # We do not support the DaCe return mechanism
        array_name.startswith("__return")
        for array_name in tsdfg.sdfg.arrays.keys()  # noqa: SIM118  # We can not use `in` because we are not interested in `my_mangled_variable__return_zulu`!
    ):
        raise ValueError("Only support SDFGs without '__return' members.")
    if tsdfg.sdfg.free_symbols:  # This is a simplification that makes our life simple.
        raise NotImplementedError(f"No free symbols allowed, found: {tsdfg.sdfg.free_symbols}")

    # To ensure that the SDFG is compiled and to get rid of a warning we must modify
    #  some settings of the SDFG. But we also have to fake an immutable SDFG
    sdfg = tsdfg.sdfg
    org_sdfg_name = sdfg.name
    org_recompile = sdfg._recompile
    org_regenerate_code = sdfg._regenerate_code

    try:
<<<<<<< HEAD
        # We need to give the SDFG another name, this is needed to prevent a DaCe error/warning.
        #  This happens if we compile the same lowered SDFG multiple times with different options.
        sdfg.name = f"{sdfg.name}__comp_{int(time.time() * 1000)}_{os.getpid()}"
        assert len(sdfg.name) < 255
=======
        # We need to give the SDFG another name, this is needed to prevent a DaCe
        #  error/warning. This happens if we compile the same lowered SDFG multiple
        #  times with different options.
        sdfg.name = f"{sdfg.name}__comp_{int(time.time() * 1000)}"
>>>>>>> 7607fd9f

        with dace.config.temporary_config():
            dace.Config.set("compiler", "use_cache", value=False)
            dace.Config.set("cache", value="name")
            dace.Config.set("default_build_folder", value=pathlib.Path(".jacecache").resolve())
            sdfg._recompile = True
            sdfg._regenerate_code = True
<<<<<<< HEAD
=======
            dace.Config.set("compiler", "use_cache", value=False)
>>>>>>> 7607fd9f
            csdfg: CompiledSDFG = sdfg.compile()

    finally:
        sdfg.name = org_sdfg_name
        sdfg._recompile = org_recompile
        sdfg._regenerate_code = org_regenerate_code

    return csdfg


def run_jax_sdfg(
    csdfg: CompiledSDFG,
    inp_names: Sequence[str],
    out_names: Sequence[str],
<<<<<<< HEAD
    flat_call_args: Sequence[Any],
) -> list[np.ndarray]:
    """Run the compiled SDFG.
=======
    call_args: Sequence[Any],
    call_kwargs: Mapping[str, Any],
) -> tuple[Any, ...] | Any:
    """
    Run the compiled SDFG.
>>>>>>> 7607fd9f

    The function assumes that the SDFG was finalized and then compiled by
    `compile_jax_sdfg()`. All arguments except `csdfg` must come from the
    `TranslatedJaxprSDFG` object that was used to compile SDFG.

    Returns:
        The function will return a flattened version of the output. To
        reconstruct the actual return type/value of the original computation
        the `outtree` that is stored inside the `TranslatedJaxprSDFG` object
        that was used to compile the SDFG can be used.

    Args:
        csdfg: The `CompiledSDFG` object.
        inp_names: Names of the SDFG variables used as inputs.
        out_names: Names of the SDFG variables used as outputs.
        flat_call_args: Flattened input arguments.

    Notes:
        Currently the strides of the input arguments must match the ones that
        were used for lowering the SDFG.
        In DaCe the return values are allocated on a per `CompiledSDFG` basis.
        Thus every call to a compiled SDFG will override the value of the last
        call, in JaCe the memory is allocated on every call. In addition
        scalars are returned as arrays of length one.

    Todo:
        - Once we supported GPU change type annotation.
    """
    if len(inp_names) != len(flat_call_args):
        # Either error or static arguments are not removed.
        raise RuntimeError("Wrong number of arguments.")

    sdfg_call_args: dict[str, Any] = {}
<<<<<<< HEAD
    for in_name, in_val in zip(inp_names, flat_call_args, strict=True):
        # TODO(phimuell): Implement a stride matching process.
        if util.is_jax_array(in_val):
            if not util.is_fully_addressable(in_val):
                raise ValueError(f"Passed a not fully addressable Jax array as '{in_name}'")
            in_val = in_val.__array__()
=======
    for in_name, in_val in zip(inp_names, call_args, strict=True):
        if util.is_scalar(in_val):
            # Currently the translator makes scalar into arrays, this has to be
            #  reflected here
            in_val = np.array([in_val])  # noqa: PLW2901  # Loop variable is intentionally modified.
>>>>>>> 7607fd9f
        sdfg_call_args[in_name] = in_val

    arrays = csdfg.sdfg.arrays
    for out_name, sdfg_array in ((out_name, arrays[out_name]) for out_name in out_names):
        if out_name in sdfg_call_args:
            if util.is_jax_array(sdfg_call_args[out_name]):
                raise ValueError("Passed an immutable Jax array as output.")
        else:
            sdfg_call_args[out_name] = dace_data.make_array_from_descriptor(sdfg_array)

    assert len(sdfg_call_args) == len(csdfg.argnames), (
        "Failed to construct the call arguments,"
        f" expected {len(csdfg.argnames)} but got {len(flat_call_args)}."
        f"\nExpected: {csdfg.argnames}\nGot: {list(sdfg_call_args.keys())}"
    )

    # Calling the SDFG
    with dace.config.temporary_config():
        dace.Config.set("compiler", "allow_view_arguments", value=True)
        csdfg(**sdfg_call_args)

    return [sdfg_call_args[out_name] for out_name in out_names]<|MERGE_RESOLUTION|>--- conflicted
+++ resolved
@@ -32,11 +32,7 @@
 
 
 def compile_jax_sdfg(tsdfg: translator.TranslatedJaxprSDFG) -> CompiledSDFG:
-<<<<<<< HEAD
-    """Compiles the SDFG embedded in `tsdfg` and return the resulting `CompiledSDFG` object."""
-=======
     """Compiles the embedded SDFG and return the resulting `CompiledSDFG` object."""
->>>>>>> 7607fd9f
     if any(  # We do not support the DaCe return mechanism
         array_name.startswith("__return")
         for array_name in tsdfg.sdfg.arrays.keys()  # noqa: SIM118  # We can not use `in` because we are not interested in `my_mangled_variable__return_zulu`!
@@ -53,17 +49,11 @@
     org_regenerate_code = sdfg._regenerate_code
 
     try:
-<<<<<<< HEAD
-        # We need to give the SDFG another name, this is needed to prevent a DaCe error/warning.
-        #  This happens if we compile the same lowered SDFG multiple times with different options.
-        sdfg.name = f"{sdfg.name}__comp_{int(time.time() * 1000)}_{os.getpid()}"
-        assert len(sdfg.name) < 255
-=======
         # We need to give the SDFG another name, this is needed to prevent a DaCe
         #  error/warning. This happens if we compile the same lowered SDFG multiple
         #  times with different options.
-        sdfg.name = f"{sdfg.name}__comp_{int(time.time() * 1000)}"
->>>>>>> 7607fd9f
+        sdfg.name = f"{sdfg.name}__comp_{int(time.time() * 1000)}_{os.getpid()}"
+        assert len(sdfg.name) < 255  # noqa: PLR2004  # Not a magic number.
 
         with dace.config.temporary_config():
             dace.Config.set("compiler", "use_cache", value=False)
@@ -71,10 +61,6 @@
             dace.Config.set("default_build_folder", value=pathlib.Path(".jacecache").resolve())
             sdfg._recompile = True
             sdfg._regenerate_code = True
-<<<<<<< HEAD
-=======
-            dace.Config.set("compiler", "use_cache", value=False)
->>>>>>> 7607fd9f
             csdfg: CompiledSDFG = sdfg.compile()
 
     finally:
@@ -89,17 +75,10 @@
     csdfg: CompiledSDFG,
     inp_names: Sequence[str],
     out_names: Sequence[str],
-<<<<<<< HEAD
     flat_call_args: Sequence[Any],
 ) -> list[np.ndarray]:
-    """Run the compiled SDFG.
-=======
-    call_args: Sequence[Any],
-    call_kwargs: Mapping[str, Any],
-) -> tuple[Any, ...] | Any:
     """
     Run the compiled SDFG.
->>>>>>> 7607fd9f
 
     The function assumes that the SDFG was finalized and then compiled by
     `compile_jax_sdfg()`. All arguments except `csdfg` must come from the
@@ -133,20 +112,12 @@
         raise RuntimeError("Wrong number of arguments.")
 
     sdfg_call_args: dict[str, Any] = {}
-<<<<<<< HEAD
     for in_name, in_val in zip(inp_names, flat_call_args, strict=True):
         # TODO(phimuell): Implement a stride matching process.
         if util.is_jax_array(in_val):
             if not util.is_fully_addressable(in_val):
                 raise ValueError(f"Passed a not fully addressable Jax array as '{in_name}'")
-            in_val = in_val.__array__()
-=======
-    for in_name, in_val in zip(inp_names, call_args, strict=True):
-        if util.is_scalar(in_val):
-            # Currently the translator makes scalar into arrays, this has to be
-            #  reflected here
-            in_val = np.array([in_val])  # noqa: PLW2901  # Loop variable is intentionally modified.
->>>>>>> 7607fd9f
+            in_val = in_val.__array__()  # noqa: PLW2901  # Jax arrays do not expose the __array_interface__.
         sdfg_call_args[in_name] = in_val
 
     arrays = csdfg.sdfg.arrays
