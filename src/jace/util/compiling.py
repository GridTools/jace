# JaCe - JAX Just-In-Time compilation using DaCe (Data Centric Parallel Programming)
#
# Copyright (c) 2024, ETH Zurich
# All rights reserved.
#
# SPDX-License-Identifier: BSD-3-Clause

"""Contains everything for compiling and running `TranslatedJaxprSDFG` instances."""

from __future__ import annotations

import os
import pathlib
import time
from typing import TYPE_CHECKING, Any

import dace
import numpy as np
from dace import data as dace_data

from jace import util


if TYPE_CHECKING:
    from collections.abc import Mapping, Sequence

    from jace import translator
    from jace.util import dace_helper


def compile_jax_sdfg(
    tsdfg: translator.TranslatedJaxprSDFG,
) -> dace_helper.CompiledSDFG:
    """Compiles the SDFG embedded in `tsdfg` and return the resulting `CompiledSDFG` object."""
    if any(  # We do not support the DaCe return mechanism
        array_name.startswith("__return")
        for array_name in tsdfg.sdfg.arrays.keys()  # noqa: SIM118  # we can not use `in` because we are also interested in `__return_`!
    ):
        raise ValueError("Only support SDFGs without '__return' members.")

    # To ensure that the SDFG is compiled and to get rid of a warning we must modify
    #  some settings of the SDFG. To fake an immutable SDFG, we will restore them later.
    sdfg = tsdfg.sdfg
    org_sdfg_name = sdfg.name
    org_recompile = sdfg._recompile
    org_regenerate_code = sdfg._regenerate_code

    try:
        # We need to give the SDFG another name, this is needed to prevent a DaCe error/warning.
        #  This happens if we compile the same lowered SDFG multiple times with different options.
        sdfg.name = f"{sdfg.name}__comp_{int(time.time() * 1000)}_{os.getpid()}"
        assert len(sdfg.name) < 255

        with dace.config.temporary_config():
            dace.Config.set("compiler", "use_cache", value=False)
            dace.Config.set("cache", value="name")
            dace.Config.set("default_build_folder", value=pathlib.Path(".jacecache").resolve())
            sdfg._recompile = True
            sdfg._regenerate_code = True
            csdfg: dace_helper.CompiledSDFG = sdfg.compile()

    finally:
        sdfg.name = org_sdfg_name
        sdfg._recompile = org_recompile
        sdfg._regenerate_code = org_regenerate_code

    return csdfg


def run_jax_sdfg(
    csdfg: dace_helper.CompiledSDFG,
    inp_names: Sequence[str],
    out_names: Sequence[str],
    call_args: Sequence[Any],
    call_kwargs: Mapping[str, Any],
) -> tuple[Any, ...] | Any:
    """Run the compiled SDFG.

    The function assumes that the SDFG was finalized and then compiled by
    `compile_jax_sdfg()`. For running the SDFG you also have to pass the input
    names (`inp_names`) and output names (`out_names`) that were inside the
    `TranslatedJaxprSDFG` from which `csdfg` was compiled from.

    Args:
        csdfg: The `CompiledSDFG` object.
        inp_names: List of names of the input arguments.
        out_names: List of names of the output arguments.
        call_args: All positional arguments of the call.
        call_kwargs: All keyword arguments of the call.

    Note:
        There is no pytree mechanism jet, thus the return values are returned
        inside a `tuple` or in case of one value, directly, in the order
        determined by Jax. Furthermore, DaCe does not support scalar return
        values, thus they are silently converted into arrays of length 1, the
        same holds for inputs.

    Todo:
        - Implement non C strides.
    """
    sdfg: dace.SDFG = csdfg.sdfg

    if len(call_kwargs) != 0:
        raise NotImplementedError("No kwargs are supported yet.")
    if len(inp_names) != len(call_args):
        raise RuntimeError("Wrong number of arguments.")
    if sdfg.free_symbols:  # This is a simplification that makes our life simple.
        raise NotImplementedError(
            f"No externally defined symbols are allowed, found: {sdfg.free_symbols}"
        )

    # Build the argument list that we will pass to the compiled object.
    sdfg_call_args: dict[str, Any] = {}
    for in_name, in_val in zip(inp_names, call_args, strict=True):
        if util.is_scalar(in_val):
            # Currently the translator makes scalar into arrays, this has to be reflected here
            in_val = np.array([in_val])
<<<<<<< HEAD
        elif util.is_jax_array(in_val):
            # TODO(phimuell): Add test for this.
            if not util.is_fully_addressable(in_val):
                raise ValueError(f"Passed a not fully addressable Jax array as '{in_name}'")
            in_val = in_val.__array__()
        call_args[in_name] = in_val

    for out_name, sarray in ((name, sdfg.arrays[name]) for name in out_names):
        if out_name in call_args:
            if util.is_jax_array(call_args[out_name]):
=======
        sdfg_call_args[in_name] = in_val

    for out_name, sdfg_array in ((out_name, sdfg.arrays[out_name]) for out_name in out_names):
        if out_name in sdfg_call_args:
            if util.is_jax_array(sdfg_call_args[out_name]):
                # Jax arrays are immutable, so they can not be return values too.
>>>>>>> 4499cfb3
                raise ValueError("Passed a Jax array as output.")
        else:
            sdfg_call_args[out_name] = dace_data.make_array_from_descriptor(sdfg_array)

    assert len(sdfg_call_args) == len(csdfg.argnames), (
        "Failed to construct the call arguments,"
        f" expected {len(csdfg.argnames)} but got {len(call_args)}."
        f"\nExpected: {csdfg.argnames}\nGot: {list(sdfg_call_args.keys())}"
    )

    # Calling the SDFG
    with dace.config.temporary_config():
        dace.Config.set("compiler", "allow_view_arguments", value=True)
        csdfg(**sdfg_call_args)

    # Handling the output (pytrees are missing)
    if not out_names:
        return None
    ret_val: tuple[Any] = tuple(sdfg_call_args[out_name] for out_name in out_names)
    return ret_val[0] if len(out_names) == 1 else ret_val<|MERGE_RESOLUTION|>--- conflicted
+++ resolved
@@ -115,25 +115,17 @@
         if util.is_scalar(in_val):
             # Currently the translator makes scalar into arrays, this has to be reflected here
             in_val = np.array([in_val])
-<<<<<<< HEAD
         elif util.is_jax_array(in_val):
             # TODO(phimuell): Add test for this.
             if not util.is_fully_addressable(in_val):
                 raise ValueError(f"Passed a not fully addressable Jax array as '{in_name}'")
             in_val = in_val.__array__()
-        call_args[in_name] = in_val
-
-    for out_name, sarray in ((name, sdfg.arrays[name]) for name in out_names):
-        if out_name in call_args:
-            if util.is_jax_array(call_args[out_name]):
-=======
         sdfg_call_args[in_name] = in_val
 
     for out_name, sdfg_array in ((out_name, sdfg.arrays[out_name]) for out_name in out_names):
         if out_name in sdfg_call_args:
             if util.is_jax_array(sdfg_call_args[out_name]):
                 # Jax arrays are immutable, so they can not be return values too.
->>>>>>> 4499cfb3
                 raise ValueError("Passed a Jax array as output.")
         else:
             sdfg_call_args[out_name] = dace_data.make_array_from_descriptor(sdfg_array)
