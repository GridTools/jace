--- conflicted
+++ resolved
@@ -218,18 +218,14 @@
     """Simple LRU cache to cache the results of the stage transition function.
 
     Args:
-        size: The size of the cache, defaults to 256.
+        capacity: The size of the cache, defaults to 256.
     """
 
     # The most recently used entry is at the end of the `OrderedDict`.
     _memory: collections.OrderedDict[StageTransformationSpec, StageType]
     _capacity: int
 
-<<<<<<< HEAD
     def __init__(self, capachity: int = 256) -> None:
-=======
-    def __init__(self, size: int = 256) -> None:
->>>>>>> 3c6194ae
         self._memory = collections.OrderedDict()
         self._capacity = capachity
 
