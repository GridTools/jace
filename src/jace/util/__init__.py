# JaCe - JAX Just-In-Time compilation using DaCe (Data Centric Parallel Programming)
#
# Copyright (c) 2024, ETH Zurich
# All rights reserved.
#
# SPDX-License-Identifier: BSD-3-Clause

"""Global utility package for the jax to dace translator."""

from __future__ import annotations

from .definitions import FORBIDDEN_SDFG_VAR_NAMES, VALID_SDFG_OBJ_NAME, VALID_SDFG_VAR_NAME
from .jax_helper import (
    JaCeVar,
    get_jax_literal_value,
    get_jax_var_dtype,
    get_jax_var_name,
    get_jax_var_shape,
    is_tracing_ongoing,
    propose_jax_name,
    translate_dtype,
)
from .traits import (
    get_strides_for_dace,
    is_array,
    is_c_contiguous,
    is_drop_var,
    is_fully_addressable,
    is_jax_array,
    is_on_device,
    is_scalar,
)


__all__ = [
    "FORBIDDEN_SDFG_VAR_NAMES",
    "VALID_SDFG_OBJ_NAME",
    "VALID_SDFG_VAR_NAME",
    "JaCeVar",
<<<<<<< HEAD
    "dataclass_with_default_init",
    "get_jax_literal_value",
=======
>>>>>>> 7607fd9f
    "get_jax_var_dtype",
    "get_jax_var_name",
    "get_jax_var_shape",
    "get_strides_for_dace",
    "is_array",
    "is_c_contiguous",
    "is_drop_var",
    "is_fully_addressable",
    "is_jax_array",
    "is_on_device",
    "is_scalar",
    "is_tracing_ongoing",
    "propose_jax_name",
    "translate_dtype",
]<|MERGE_RESOLUTION|>--- conflicted
+++ resolved
@@ -37,11 +37,7 @@
     "VALID_SDFG_OBJ_NAME",
     "VALID_SDFG_VAR_NAME",
     "JaCeVar",
-<<<<<<< HEAD
-    "dataclass_with_default_init",
     "get_jax_literal_value",
-=======
->>>>>>> 7607fd9f
     "get_jax_var_dtype",
     "get_jax_var_name",
     "get_jax_var_shape",
