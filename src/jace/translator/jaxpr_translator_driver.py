# JaCe - JAX Just-In-Time compilation using DaCe (Data Centric Parallel Programming)
#
# Copyright (c) 2024, ETH Zurich
# All rights reserved.
#
# SPDX-License-Identifier: BSD-3-Clause

from __future__ import annotations

import itertools
from collections.abc import Collection, Iterable, Mapping, MutableSequence, Sequence
from typing import Any, Final, cast, overload

import dace
import jax
from dace import data as ddata, properties as dprop
from jax import core as jax_core

from jace import translator, util


class JaxprTranslationDriver:
    """Internal driver class for creating an SDFG equivalent of a `Jaxpr` instance.

    The SDFG that is created by this class has a very particular form, which we consider canonical.
    The main feature of a canonical SDFG are:
    - the SDFG is a list of states, ideally each state corresponds to single Jax primitive,
    - all variable names are derived from Jax names,
    - there are only transient variables inside the SDFG,
    - It lacks the special `__return` variable,
    - the `arg_names` parameter is not set.

    For these reasons the SDFG is not directly usable, and further manipulations have to be performed.
    TBA where to look for them.

    The idea of the translator is extremely simple. Since Jaxpr is a list
    consisting of more or less simple instructions/equations, they get processed
    one after the other. Each equation is translated into its own state that
    is appended to the SDFG, thus the SDFG is a long list of states. In certain
    cases it might be that an equation needs more states, but this is an exception.

    The actual translation of the equation is not handled by the driver.
    Instead the request is forwarded to a `PrimitiveTranslator` object, also known as subtranslator.
    This is a highly specialized object that is able to handle one kind of primitive.
    For more information on the subtranslators see the documentation of `PrimitiveTranslator`.

    To start a translation the `translate_jaxpr()` function should be called,
    if this happens it is said that the driver has an ongoing translation.
    If `translate_jaxpr()` is called on driver that has an ongoing translation, a new translation context will be set up.
    Thus the driver will then translate the supplied (nested) Jaxpr and return the result.
    However, this will have no influence on the translation process that is already going.
    """

    __slots__ = (
        "_ctx_stack",  # Stack of all contexts
        "_reserved_names",  # Part of the context, but is copied.
        "_sub_translators",
        "_rev_manager",
    )

    def __init__(
        self,
        **kwargs: Any,
    ) -> None:
        """Creates the base translator.

        All arguments that does not start with an underscore are used as
        arguments to construct the subtranslators.

        Notes:
            This function will not allocate the translation context of `self`
                but will only allocate the shared members.
            By setting `_no_shared_alloc` to `True` the function will not allocate
                the shared part. This flag is provided only for implementing
                `self.fork()` using it is an error and undefined behaviour.
        """
        # Contains all the subtranslators that we need.
        #  They are partitioned by the names of the primitive they have registered for.
        #  This member is allocated by '_init_sub_translators()' and remains allocated
        #  during the lifetime of the object.
        self._sub_translators: dict[str, translator.PrimitiveTranslator] = None  # type: ignore[assignment]
        self._init_sub_translators(kwargs)

        # These names can not be used for the automatic naming of Jax variables.
        #  They differ from the forbidden names, that they denote valid SDFG names.
        #  An example would be names of the function arguments.
        #  Only allocated during an ongoing translation.
        self._reserved_names: set[str] = None  # type: ignore[assignment]

        # Shared revision counter manager.
        #  Generates the revision numbers we need.
        #  Is reset after every translation.
        self._rev_manager: itertools.count[int] = itertools.count(0, 1)

        # Context stack and current context.
        #  Only allocated during an ongoing translation
        self._ctx_stack: list[translator.TranslatedJaxprSDFG] = []

    def translate_jaxpr(
        self,
        jaxpr: jax_core.ClosedJaxpr,
        *,
        inp_scalar_as_array: bool = False,
        name: str | None = None,
        reserved_names: str | Collection[str] | None = None,
        allow_empty_jaxpr: bool = False,
<<<<<<< HEAD
        **kwargs: Any,
=======
>>>>>>> d39ba9b6
    ) -> translator.TranslatedJaxprSDFG:
        """Perform the translation of a Jaxpr into a SDFG.

        In case this function is called and `self` has an ongoing translation process, a new translation context will be created.
        This means the Jaxpr will be translated independently from the previous one.

        Returns:
            The function will translate the passed Jaxpr object into an SDFG in canonical form.
            This SDFG together with additional meta data, that is needed for further processing
            is encapsulated inside a `TranslatedJaxprSDFG` object.

        Args:
            inp_scalar_as_array:    Translate scalar _input_ arguments to arrays of length 1.
            name:                   Use this name for the SDFG instead some generated one.
            reserved_names:         Prevent the generation of variables with these names, see `self.add_array()` for more.
            allow_empty_jaxpr:      Allows empty Jaxpr.

        Notes:
            Every time this function is called a new revision index is generated.
        """
        if (len(jaxpr.eqns) == 0) and (not allow_empty_jaxpr):
            raise ValueError("Passed an empty Jaxpr, but did not allow for empty Jaxpr.")
        if not isinstance(jaxpr, jax_core.ClosedJaxpr):
            raise TypeError(f"Expected a 'jax.core.ClosedJaxp' instance but got '{type(jaxpr)}'")
        if len(jaxpr.effects) != 0:
            raise NotImplementedError("'Jaxpr' with side effects are not supported.")
        if len(jaxpr.out_avals) == 0:
            raise ValueError("Jaxpr has zero output variables.")
        if not jax.config.read("jax_enable_x64"):
            raise NotImplementedError("The translation only works if 'jax_enable_x64' is enabled.")

<<<<<<< HEAD
        # The point of this flag is, that one can have the translator, but still have access
        #  the the function of self, such as `add_array()` (is needed in later stages).
        _clear_translation_ctx: bool = kwargs.pop("_clear_translation_ctx", True)

=======
>>>>>>> d39ba9b6
        # NOTE: If `self` is already allocated, i.e. has an ongoing translation process,
        #       the `_allocate_translation_ctx()` function will start a new context.
        #       Thus the driver will start to translate a second (nested) SDFG.
        #       Also note that there is no mechanism that forces the integration of the nested SDFG/Jaxpr,
        #       this must be done manually.
        self._allocate_translation_ctx(
            name=name,
            reserved_names=reserved_names,
        )
        self._create_constants(
            jaxpr=jaxpr,
        )
        self._create_initial_input(
            jaxpr=jaxpr,
            inp_scalar_as_array=inp_scalar_as_array,
        )
        # Note that `self` and `jsdfg` still share the same underlying memory, i.e. context.
        jsdfg: translator.TranslatedJaxprSDFG = self._translate_jaxpr_internal(jaxpr)
<<<<<<< HEAD
        if _clear_translation_ctx:
            self._clear_translation_ctx()
=======
        self._clear_translation_ctx()
>>>>>>> d39ba9b6

        return jsdfg

    def append_new_state(
        self,
        label: str | None = None,
        condition: dprop.CodeBlock | None = None,
        assignments: Mapping[str, Any] | None = None,
        *,
        prev_state: dace.SDFGState | None = None,
    ) -> dace.SDFGState:
        """Creates a new `SDFGState` and adds it to the SDFG.

        By default the new state is appended to the current terminal state.
        This will also update the terminal SDFG state of `self`.

        However, if `prev_state` is specified the state new state will be
        appended to `prev_state` instead. This will not modify the terminal
        state unless `prev_state` is the current terminal state.

        Args:
            label:          The name that should be given to the new `SDFGState`.
            condition:      The condition of the state transitions used on the `InterstateEdge`.
            assignments:    Symbol assignments that should be done during the transition.
            prev_state:     Alternative `SDFGState` at which we should append the new state.

        """
        if isinstance(label, str) and (not util.VALID_SDFG_OBJ_NAME.fullmatch(label)):
            raise ValueError(f"Can not create state with label '{label}' since it is invalid.")

        # Decide if appending to that state will modify the terminal state.
        modify_term_state: bool = False
        if (prev_state is self._ctx.terminal_state) or (prev_state is None):
            modify_term_state = True
            app_state = self._ctx.terminal_state
        else:
            app_state = prev_state

        new_state = self._ctx.sdfg.add_state(label, is_start_block=False)
        self._ctx.sdfg.add_edge(
            app_state,
            new_state,
            dace.sdfg.InterstateEdge(condition=condition, assignments=assignments),
        )

        if modify_term_state:
            self._ctx.terminal_state = new_state
        return new_state

    def get_arrays(self) -> Mapping[str, ddata.Data]:
        """Get all `Data` descriptors that are currently known to the SDFG.

        Notes:
            Essentially a shorthand and preferred way for `self.get_sdfg().arrays`.
            For getting a specific data descriptor use `self.get_array()`.
        """
        return cast(Mapping[str, ddata.Data], self._ctx.sdfg.arrays)

    def get_array(
        self,
        name: str | jax_core.Atom | util.JaCeVar,
    ) -> ddata.Data:
        """Returns the SDFG `Data` object `name` referees to.

        If `name` is a string it is directly interpreted as the name of an SDFG variable.
        In case it is a `jax.core.Atom` it is first translated, see `self.map_jax_var_to_sdfg()`.
        """
        if isinstance(name, str):
            sdfg_name: str = name
        elif isinstance(name, (jax_core.Var, util.JaCeVar)):
            sdfg_name = self.map_jax_var_to_sdfg(name)
        else:
            raise TypeError(f"Does not know how to handle '{type(name).__name__}'.")
        if sdfg_name not in self._ctx.sdfg.arrays:
            raise KeyError(f"Requested SDFG array '{name}' but it is not known.")
        return self._ctx.sdfg.arrays[sdfg_name]

    @overload
    def map_jax_var_to_sdfg(
        self,
        jax_var: str | jax_core.Atom | util.JaCeVar,
    ) -> str: ...

    @overload
    def map_jax_var_to_sdfg(
        self,
        jax_var: str | jax_core.Atom | util.JaCeVar,
        allow_fail: bool,
    ) -> str | None: ...

    def map_jax_var_to_sdfg(
        self,
        jax_var: jax_core.Atom | util.JaCeVar,
        allow_fail: bool = False,
    ) -> str | None:
        """Get the _name_ of the SDFG variable to which `jax_var` is referring to.

        Args:
            jax_var:        The Jax variable to look up.
            allow_fail:     If mapping is not known return `None` instead of raise `KeyError`.
        """
        if isinstance(jax_var, jax_core.Literal):
            raise RuntimeError("There is no SDFG variable for literal '{jax_var}'.")
        if jax_var in self._ctx.jax_name_map:
            sdfg_name = self._ctx.jax_name_map[jax_var]
        elif allow_fail:
            return None
        else:
            KeyError(f"The Jax variable '{jax_var}' was never registered.")
        if sdfg_name not in self._ctx.sdfg.arrays:
            raise KeyError(
                f"Jax variable '{jax_var}' was supposed to map to '{sdfg_name}',"
                " but no such SDFG variable is known."
            )
        return sdfg_name

    def get_sdfg(self) -> dace.SDFG:
        """Returns the SDFG that is currently constructed.

        If you want access to the arrays of the SDFG use `self.get_arrays()`/`self.get_array()`.
        """
        return self._ctx.sdfg

    def get_terminal_sdfg_state(self) -> dace.SDFGState:
        """Returns the current terminal state of the SDFG under construction.

        The SDFGs that are constructed by the driver are essentially a list of states.
        New states are appended at the current terminal/end state and becoming the new terminal state.
        This function returns the current terminal state.
        """
        return self._ctx.terminal_state

    def is_allocated(self) -> bool:
        """Tests if `self` has an allocated context.

        If `self` is allocated then there is also an ongoing translation process.
        """
        if len(self._ctx_stack) != 0:
            return True
        return False

    def is_root_translator(self) -> bool:
        """Tests if `self` is a root translator.

        The root translator (context) is the very first translator process that was started.
        """
        if not self.is_allocated():
            raise RuntimeError("Driver is not allocated.")
        if self._ctx.rev_idx == 0:
            assert len(self._ctx_stack) == 1
            return True
        return False

    def get_rev_idx(self) -> int:
        """Returns the revision index of `self`."""
        if not self.is_allocated():
            raise RuntimeError("Driver is not allocated.")
        return self._ctx.rev_idx

    def add_jax_name_mapping(
        self,
        jax_var: jax_core.Var | util.JaCeVar,
        sdfg_name: str,
    ) -> JaxprTranslationDriver:
        """Creates a mapping between `jax_var` to `sdfg_name`.

        This function updates the internal map of `self` and after the call
        `self.map_jax_var_to_sdfg()` will identify `jax_var` with `sdfg_name`.
        This function is not able to delete a variable mapping that was
        established before, for this use TBA.

        Args:
            jax_var:     The Jax variable.
            sdfg_name:   The name of the corresponding SDFG variable.
        """
        assert isinstance(sdfg_name, str) and (len(sdfg_name) > 0)  # noqa: PT018  # Should be one assertion.

        if jax_var in self._ctx.jax_name_map:
            if self._ctx.jax_name_map[jax_var] == sdfg_name:  # noops.
                return self
            raise ValueError(
                f"Tried to create the mapping '{jax_var} -> {sdfg_name}', but '{jax_var}'"
                f" already points to '{self.map_jax_var_to_sdfg(jax_var)}'."
            )
        if sdfg_name not in self.get_arrays():
            raise KeyError(f"Mapping '{jax_var} -> {sdfg_name}': SDFG target unknown.")
        if sdfg_name in self._forbidden_names:
            raise NameError(f"Mapping '{jax_var} -> {sdfg_name}': Forbidden name.")

        self._ctx.jax_name_map[jax_var] = sdfg_name
        return self

    def add_reserved_names(
        self,
        reserved_names: None | str | Collection[str],
    ) -> JaxprTranslationDriver:
        """Adds the names listed in `reserved_names` to the internal list."""

        if reserved_names is None:
            return self
        if isinstance(reserved_names, str):
            reserved_names = [reserved_names]
        elif isinstance(reserved_names, Collection):
            pass
        else:
            raise TypeError(f"Does not know how to handle the type '{type(reserved_names)}'.")
        self._reserved_names.update(reserved_names)
        return self

    def add_array(
        self,
        arg: jax_core.Atom | util.JaCeVar,
        *,
        as_transient: bool = True,
        alt_name: str | None = None,
        name_prefix: str | None = None,
        find_new_name: bool | None = None,
        force_array: bool = False,
        strides: Sequence[int | dace.symbol | str] | None = None,
        allow_literals: bool = False,
        force_jax_name: bool = False,
        update_var_mapping: bool = False,
    ) -> str:
        """Creates an SDFG variable for the Jax variable `arg` and returns its SDFG name.

        By default the function will create a transient, use `as_transient=True` to change that.
        By default the function will honor if the Jax variable is a scalar or an array.
        However, by setting `force_array` the function will always generate an array.

        By default the name for the SDFG variable is derived from the Jax variable.
        It is guaranteed that this name is unique in the SDFG, even in the presence of nested SDFGs.
        By specifying `alt_name` it is possible to force a certain name on a variable.
        It is important that if `alt_name` is specified the function will either generate the variable or fail.

        The  driver distinguishes between two kinds of "bad (SDFG) variable names".
        The first category are the forbidden names, which the function refuses to generate.
        The second type are the so called reserved names, which were set at the beginning, or by `self.add_reserved_names()`.
        These names can be used if the name is specified through `alt_name` but are not used in automatic naming.

        If nothing is specified, the strides of the data are determined by DaCe, which is continuous C order.
        It is possible to set a certain values by setting `strides` appropriate.

        By default this function does not update the internal variable map.
        However, by setting `update_var_mapping` to `True` the function will
        update the mapping.

        Args:
            arg:                The Jax object for which a SDFG equivalent should be created.
            as_transient:       If set, the SDFG variable is a transient, `True` by default.
            alt_name:           Try to create the variable with this name; either succeed or fail.
            name_prefix:        If given and in automatic naming mode, add this prefix to the name.
            find_new_name:      The translator will try to find a new name if the designated is already occupied.
            force_array:        Instead of a `dace.Scalar` create a `dace.Array` with one element.
            strides:            Instead of the default strides use these values.
            allow_literals:     If `True` then also allows JaxLiterals as `arg`.
            force_jax_name:     If `True` then, the verbatim Jax name will be used.
            update_var_mapping: Update the internal variable mapping; by default `False`.

        Notes:
            If this function is used directly a user is advised to always set
                `update_var_mapping` to `True`.
            If you need to create a special array, you can use `jace.util.JaCeVar`
                to create a pseudo Jax variable.
        """
        assert self.is_allocated()

        shape: Sequence[int] = util.get_jax_var_shape(arg)
        dtype = util.get_jax_var_dtype(arg)
        offset = None  # i.e. no offset
        storage: dace.StorageType = dace.StorageType.Default  # Set at later stages (optimization)
        is_scalar: bool = shape == ()

        if (alt_name is None) and (self.map_jax_var_to_sdfg(arg, allow_fail=True) is not None):
            # Maybe the test could be more robust, but it will check if we try to create
            #  a variable for a second time. It is, however, okay to use one as template,
            #  if another name is specified from the beginning.
            raise ValueError(
                f"Tried to create variable '{arg}' again, without specifying an alternative name."
            )
        if force_jax_name:
            if alt_name is not None:
                raise ValueError(
                    f"Specified 'force_jax_name', but passed '{alt_name}' as 'alt_name'."
                )
            if name_prefix is not None:
                raise ValueError(
                    f"Specified 'force_jax_name', but passed '{name_prefix}' as 'name_prefix'."
                )
            if find_new_name:
                raise ValueError("Specified `force_jax_name` but also wanted a new name.")
            find_new_name = False
            alt_name = util._propose_jax_name(arg, self._ctx.jax_name_map)
        if alt_name is not None:
            assert isinstance(alt_name, str)
            find_new_name = False  # If a name was given, then use it no matter what.
            if len(alt_name) == 0:
                raise ValueError("Passed an empty 'alt_name'.")
            if alt_name in self._forbidden_names:
                raise ValueError("'alt_name' is a forbidden name.")
            if not util.VALID_SDFG_VAR_NAME.fullmatch(alt_name):
                raise ValueError(f"The passed name 'alt_name' '{alt_name}' is invalid.")
            if update_var_mapping and arg in self._ctx.jax_name_map:
                raise ValueError(f"Variable '{alt_name}' already registered.")
            if alt_name in self._ctx.sdfg.arrays:
                raise ValueError(f"Variable '{alt_name}' already exists.")
            if name_prefix is not None:
                raise ValueError(
                    f"Specified 'name_prefix' ('{name_prefix}') but passed '{alt_name}' as 'alt_name'."
                )
        if name_prefix is not None:
            assert isinstance(name_prefix, str)
            if len(name_prefix) == 0:
                raise ValueError("Specified an empty 'name_prefix'.")

        # Checking the strides.
        if strides is not None:
            if is_scalar:
                raise ValueError("Specified a stride for a scalar.")
            if isinstance(strides, (str, dace.symbol, int)):
                strides = (strides,)
            assert isinstance(strides, tuple)
            if len(strides) != len(shape):
                raise ValueError(
                    f"'strides' has length {len(strides)}, but array rank is {len(shape)}."
                )

        # Now we determine the proposed name of the variable.
        #  Depending on the situation, we will further manipulate it.
        if alt_name is not None:
            prop_name = alt_name  # Just for completion: will be ignored later
        elif isinstance(arg, (jax_core.Var, util.JaCeVar)):
            prop_name = util._propose_jax_name(arg, self._ctx.jax_name_map)
            assert not prop_name.startswith("__")
            if name_prefix is not None:
                prop_name = name_prefix + prop_name
        elif isinstance(arg, jax_core.Literal):  # type: ignore[unreachable]
            if not allow_literals:  # Allows to use a literal as template.
                raise NotImplementedError("Jax Literals are not supported.")
            if alt_name is None:
                raise ValueError(f"Passed literal '{arg}', but not specified a name to use.")
        else:
            raise TypeError(f"Does not know how to handle '{type(arg).__name__}'.")

        if alt_name is None:
            # If we are the root translator, then we will use `prop_name` directly;
            #  otherwise we will append the revision of `self` to the name.
            arg_name = prop_name + (
                "" if self.is_root_translator() else f"_rev_idx{self._ctx.rev_idx}"
            )
        else:
            # Use the supplied name directly.
            arg_name = str(alt_name)

        # Determine if we should look for a new name or not, if nothing was specified
        if find_new_name is None:
            if arg_name in self._reserved_names:
                find_new_name = True
            if arg_name in self._forbidden_names:
                # This is not an error, but happens if we handle Jax variable `if`.
                find_new_name = True

        if find_new_name:
            name_tmpl = "_jax_variable__" + arg_name + "__{}"
            for iCounter in range(1000):
                _arg_name = name_tmpl.format(iCounter)
                if (
                    (_arg_name in self._forbidden_names)
                    or (_arg_name in self._reserved_names)
                    or (_arg_name in self._ctx.sdfg.arrays)
                ):
                    continue  # The proposed variable is known, so try next value.
                arg_name = _arg_name  # We found a name that we can use.
                break
            else:
                raise ValueError(f"Failed to find a replacement name for '{arg_name}'")
            del iCounter, _arg_name

        # Final name check
        if arg_name in self._forbidden_names:
            raise ValueError(f"Can't create variable '{arg_name}', name is forbidden.")
        if arg_name in self._ctx.sdfg.arrays:
            raise ValueError(f"Can't create variable '{arg_name}', variable is already created.")
        if not util.VALID_SDFG_VAR_NAME.fullmatch(arg_name):
            raise ValueError(f"The requested variable name '{arg_name}' is invalid.")

        # Promotion of scalar to array.
        if is_scalar and force_array:
            shape = (1,)
            strides = None
            is_scalar = False

        if is_scalar:
            self._ctx.sdfg.add_scalar(
                name=arg_name, storage=storage, dtype=dtype, transient=as_transient
            )
        else:
            self._ctx.sdfg.add_array(
                name=arg_name,
                shape=shape,
                strides=strides,
                offset=offset,
                storage=storage,
                dtype=dtype,
                transient=as_transient,
            )

        if update_var_mapping:
            self.add_jax_name_mapping(jax_var=arg, sdfg_name=arg_name)

        return arg_name

    @overload
    def create_jax_var_list(
        self,
        jax_var_list: Sequence[jax_core.Atom | util.JaCeVar],
        prevent_creation: bool = False,
        only_creation: bool = True,
        handle_literals: bool = False,
        **kwargs: Any,
    ) -> list[str]: ...

    @overload
    def create_jax_var_list(  # type: ignore[misc]
        self,
        jax_var_list: Sequence[jax_core.Atom | util.JaCeVar],
        prevent_creation: bool = False,
        only_creation: bool = False,
        handle_literals: bool = False,
        **kwargs: Any,
    ) -> list[None | str]: ...

    def create_jax_var_list(  # type: ignore[misc]
        self,
        jax_var_list: Sequence[jax_core.Atom | util.JaCeVar],
        prevent_creation: bool = False,
        only_creation: bool = False,
        handle_literals: bool = False,
        **kwargs: Any,
    ) -> list[None | str]:
        """Creates SDFG variables for the listed Jax variables and returns their SDFG names.

        If a Jax variable already has a SDFG equivalent then the function will use this variable.
        If no SDFG variable is known the function will create one using `add_array()`, with `update_var_mapping` set to `True`.

        By setting `prevent_creation` the function will not create any new SDFG variables.
        This mode is used to indicate that all variables have to exists already.
        By setting `only_creation` the function will only create new SDFG variables.
        If a Jax variable already has a known SDFG equivalent an error is generated.

        By default literals cause an error.
        However, by setting `handle_literals` to `True` literals will will be included in the output with the value `None`.

        Args:
            jax_var_list:       The list of Jax variables that should be transformed to SDFG names.
            prevent_creation:   Never create a variable, all must already be known.
            only_creation:      Always create a variable, it is an error if one already exist.
            handle_literals:    Allow the processing of literals.
            kwargs:             Will be forwarded to `self.add_array()` if a variable as to be created,

        Todo:
            Rollback if the creation fails.
        """
        if only_creation and prevent_creation:
            raise ValueError("Specified both 'only_creation' and 'prevent_creation'.")
        assert "update_var_mapping" not in kwargs

        ret_list: list[None | str] = []
        for jax_var in jax_var_list:
            if isinstance(jax_var, jax_core.Literal):
                if not handle_literals:
                    raise ValueError("Encountered a literal but `handle_literals` was `False`.")
                sdfg_name = None
            elif isinstance(jax_var, (jax_core.Var, util.JaCeVar)):
                mapped_sdfg_name: str | None = self.map_jax_var_to_sdfg(jax_var, allow_fail=True)
                if (mapped_sdfg_name is None) and prevent_creation:
                    raise ValueError(f"'prevent_creation' given but have to create '{jax_var}'.")
                if mapped_sdfg_name is None:
                    sdfg_name = self.add_array(arg=jax_var, update_var_mapping=True, **kwargs)
                elif only_creation:
                    raise ValueError(f"'only_creation' given '{jax_var}' already exists.")
                else:
                    sdfg_name = mapped_sdfg_name
                # Calling `add_jax_name_mapping` is save, because if the mapping does already exists it is a no ops.
                self.add_jax_name_mapping(jax_var, sdfg_name)
            else:
                raise TypeError(f"Does not know how to handle '{type(jax_var).__name__}'")

            ret_list.append(sdfg_name)

        return ret_list

    def _create_initial_input(
        self,
        jaxpr: jax_core.ClosedJaxpr,
        inp_scalar_as_array: bool,
    ) -> Sequence[str]:
        """This function will create the internal input variables that are used for the SDFG.

        Args:
            jaxpr:                  The Jaxpr that we want to translate.
            inp_scalar_as_array:    Promote scalars to arrays of size one.

        Returns:
            The list of SDFG variables used as input arguments of `jaxpr` in the same order.

        Notes:
            This function will fill the internal list of inputs.
        """
        if not self.is_allocated():
            raise RuntimeError("Driver is not allocated, can not create constants.")
        if len(self._ctx.inp_names) != 0:
            raise RuntimeError("Called '_create_initial_input()' twice?")
        assert len(self._ctx.out_names) == 0

        # Handle the initial input arguments
        sdfg: dace.SDFG = self._ctx.sdfg
        init_in_var_names: Sequence[str] = self.create_jax_var_list(
            jax_var_list=jaxpr.jaxpr.invars,
            only_creation=True,
            as_transient=True,  # Explicit transient; no error!
            handle_literals=False,  # Initial arguments are never literals
            force_array=inp_scalar_as_array,
            force_jax_name=self.is_root_translator(),  # Ensure root get pure Jax names.
        )
        # This forces the code to only accept kwargs
        #  Is also part of "what a canonical sdfg" is.
        sdfg.arg_names = []

        # The output list is populated by `self._translate_jaxpr_internal()`
        self._ctx.inp_names = tuple(init_in_var_names)

        return init_in_var_names

    def _create_constants(
        self,
        jaxpr: jax_core.ClosedJaxpr,
    ) -> Sequence[str]:
        """Creates all constants requested by the `jaxpr`.

        The function will create an SDFG variable and add them as constant to the SDFG.
        The value they should have is deepcopied.

        Returns:
            Names of the SDFG variables created for the constants in the same order.
        """
        from copy import deepcopy

        if not self.is_allocated():
            raise RuntimeError("Driver is not allocated, can not create constants.")
        if len(jaxpr.consts) == 0:
            return []

        sdfg_const_names: Sequence[str] = self.create_jax_var_list(
            jax_var_list=jaxpr.jaxpr.constvars,
            only_creation=True,
            strides=None,
            name_prefix="__const_",
        )

        for sdfg_name, const_value in zip(sdfg_const_names, jaxpr.consts, strict=True):
            # We have to pass the data descriptor to `add_constant()`, otherwise a new one would be created.
            self._ctx.sdfg.add_constant(
                sdfg_name, deepcopy(const_value), self._ctx.sdfg.arrays[sdfg_name]
            )
        return sdfg_const_names

    def _allocate_translation_ctx(
        self,
        name: str | None = None,
        reserved_names: str | Collection[str] | None = None,
    ) -> JaxprTranslationDriver:
        """This function allocates and initialize the members of the translation context of `self`.

        If this function is called and `self` is already allocated, the function will create a new context.
        This allows the driver to handle nested Jaxpr.
        The first context that is created is also known as root translator.

        Args:
            name:               The name of the SDFG.
            reserved_names:     Add these name to the set of resered names of `self`.
        """
        # Create a new translation context and put it on the stack.
        self._ctx_stack.append(
            translator.TranslatedJaxprSDFG(
                rev_idx=next(self._rev_manager),
                name=name,
            )
        )

        if self.is_root_translator():
            # The root translation, i.e. the very first context allocation
            #  Thus we also have to allocate the additional members
            #  which are shared among all contexts.
            self._reserved_names = set()
            self.add_reserved_names(reserved_names)

        else:
            # We are in a nested context.
            #  We might have to update the reserved names.
            self.add_reserved_names(reserved_names)

        return self

    @property
    def _ctx(self) -> translator.TranslatedJaxprSDFG:
        """Returns the currently active translation context."""
        assert len(self._ctx_stack) != 0, "No context is active."
        return self._ctx_stack[-1]

    def _init_sub_translators(
        self,
        subtrans_args: Mapping[str, Any],
    ) -> JaxprTranslationDriver:
        """This function initializes the subtranslator.

        The function forwards `kwargs` to the constructor of the subtranslators.
        However, it will remove all arguments starting with an underscore.
        """
        from jace.translator import sub_translators  # Cyclic import

        subtrans_args = {k: v for k, v in subtrans_args.items() if not k.startswith("_")}
        prim_translators: dict[str, translator.PrimitiveTranslator] = {}
        for prim_translator_cls in sub_translators._get_subtranslators_cls():
            prim_translator: translator.PrimitiveTranslator = prim_translator_cls.CREATE(
                **subtrans_args
            )
            handled_primitives: Iterable[str] = util.as_sequence(prim_translator.primitive)

            for handled_primitive in handled_primitives:
                if handled_primitive in prim_translators:
                    raise RuntimeError(f"Multiple translators for '{handled_primitive}' found.")
                prim_translators[handled_primitive] = prim_translator
        self._sub_translators = prim_translators

        return self

    def _clear_translation_ctx(self) -> JaxprTranslationDriver:
        """This function deallocate the translation context of `self`.

        Notes:
            While it is allowed for outside code to call this function explicit
                it is is most likely an error.
            If `self` is not allocated this function acts as a noops.
            The reserved names are only deallocated if `self` is a root translator.
        """
        if not self.is_allocated():
            return self

        if self.is_root_translator():
            self._rev_manager = itertools.count(0, 1)
            self._reserved_names = None  # type: ignore[assignment]
            self._ctx_stack.pop()

        else:
            # Restore the previous state
            self._ctx_stack.pop()
        return self

    def _find_sub_translator_for(
        self,
        eqn: jax_core.JaxprEqn,
    ) -> translator.PrimitiveTranslator:
        """Returns the appropriate subtranslator for equation `eqn`."""
        prim_name: str = eqn.primitive.name
        if prim_name not in self._sub_translators:
            raise NotImplementedError(f"No subtranslators known to handle '{prim_name}'.")

        return self._sub_translators[prim_name]

    def _translate_single_eqn(
        self,
        eqn: jax_core.JaxprEqn,
    ) -> tuple[Sequence[str | None], Sequence[str]]:
        """Translate `eqn` into its SDFG equivalent.

        To do this the function will do the following steps:
        - Assemble the in and output variables.
        - Select the appropriate subtranslator to use.
        - Create a new empty state terminal state.
        - Call the subtranslator to perform the translation inside the new state.

        Returns:
            The SDFG names that were used as input and output are returned.
            The inputs might contain `None` which indicates that that input was a Jax Literal.

        Notes:
            The equation, `eqn` must come from the unclosed jaxpr instance.
            The function will perform some consistency checking after the subtranslator was called.
        """
        if len(eqn.effects) != 0:
            raise NotImplementedError(f"Equation '{eqn}' has side effects.")

        # Input/Output variables
        #  Using a tuple for the input ensures that it cannot be modified.
        in_var_names: Sequence[str | None] = tuple(
            self.create_jax_var_list(
                eqn.invars,
                prevent_creation=True,  # Inputs must already exists.
                handle_literals=True,  #  but they can be literals.
            )
        )
        out_var_names: MutableSequence[str] = self.create_jax_var_list(
            eqn.outvars,
            only_creation=True,  # Output must not exist yet.
        )

        # Find the subtranslator
        subtranslator: translator.PrimitiveTranslator = self._find_sub_translator_for(eqn)

        # Create the state into which the equation should be translated
        last_term_state: dace.SDFGState = self.get_terminal_sdfg_state()  # noqa: F841 # Will be used later
        eqn_state = self.append_new_state(
            label=f"{eqn.primitive.name}_{out_var_names[0]}",
            prev_state=None,  # forces terminal state to use
        )

        # Now perform the actual translation of the equation.
        new_sdfg_term_state = subtranslator.translate_jaxeqn(
            driver=self,
            in_var_names=in_var_names,
            out_var_names=out_var_names,  # Might be modified by the subtranslator!
            eqn=eqn,
            eqn_state=eqn_state,
        )

        # Determine the new (tentative) terminal state of the SDFG we are building.
        if new_sdfg_term_state is None:
            if eqn_state is not self._ctx.terminal_state:
                raise RuntimeError("Inconsistent terminal state was detected.")
            new_sdfg_term_state = eqn_state
        elif isinstance(new_sdfg_term_state, dace.SDFGState):
            # TODO(phimuell): use `last_term_state` to test if `new_sdfg_term_state` is reachable.
            pass
        else:
            raise TypeError(f"Encountered illegal types '{type(new_sdfg_term_state)}'")

        # In case a subtranslator decided to not use the variables we created for it, which is allowed
        #  but he must update the `out_var_names` list correctly, we will now verify this.
        for expectedSDFGName, jax_var in zip(out_var_names, eqn.outvars, strict=True):
            mapped_sdfg_name = self.map_jax_var_to_sdfg(jax_var)
            if mapped_sdfg_name != expectedSDFGName:
                raise ValueError(
                    f"Mapping inconsistency detected, expected that Jax variable"
                    f" '{jax_var}' maps to '{expectedSDFGName}' but it actually"
                    f" maps to '{mapped_sdfg_name}'."
                )

        # Modify terminal root state of 'self'
        self._ctx.terminal_state = new_sdfg_term_state

        return (in_var_names, out_var_names)

    def _translate_jaxpr_internal(
        self,
        jaxpr: jax_core.ClosedJaxpr,
    ) -> translator.TranslatedJaxprSDFG:
        """Performs the actual translation of the Jaxpr into an SDFG.

        The function assumes that the context is allocated as well as initial variables.
        The function will return the internal state of `self` as a `TranslatedJaxprSDFG` object.
        However, it will not deallocate the translation context, thus `self` and the return value share the same memory.

        Args:
            jaxpr:      The Jaxpr to translate.

        Notes:
            The function will unconditionally handle empty Jaxpr.
            Jax uses a variable with name `_` to indicate that this value is never read,
                this is used by Jax to indicate that they are never read.
                Such variables are included by some transformations such as `grad()`.
        """
        nb_translated_eqn: int = 0
        out_var_names: Sequence[str] = []

        # Translate the equations one by one.
        for eqn in jaxpr.jaxpr.eqns:
            if any(util.is_drop_var(outVar) for outVar in eqn.outvars):
                assert all(util.is_drop_var(outVar) for outVar in eqn.outvars)
                continue
            _, out_var_names = self._translate_single_eqn(eqn=eqn)
            nb_translated_eqn += 1

        # There were no equation, so handle the copying of input to output.
        if nb_translated_eqn == 0:
            out_var_names = self._handle_null_jaxpr(jaxpr)

        # Set the output names inside the context.
        self._ctx.out_names = tuple(out_var_names)

        return self._export_context()

    def _export_context(self) -> translator.TranslatedJaxprSDFG:
        """Encapsulate the translation context of `self` into a `TranslatedJaxprSDFG` object..

        This function will not deallocate the internal context of `self`.
        Thus `self` and the return value will share the same context in memory.
        To free the context of `self` use `self._clear_translation_ctx()`.
        """
        assert self.is_allocated()
        assert all((isinstance(x, str) and (len(x) > 0)) for x in self._ctx.inp_names)
        assert all((isinstance(x, str) and (len(x) > 0)) for x in self._ctx.out_names)
        return self._ctx

    def _handle_null_jaxpr(
        self,
        jaxpr: jax_core.ClosedJaxpr,
    ) -> Sequence[str]:
        """This function is called in case a `Jaxpr` with zero equations is encountered.

        A function with zero equation might still have output, in which case an input is copied to an output.
        This function will handle the copying from the input into the corresponding output variable.
        It is important that the function will remove the input and output variables from the internal mapping.

        Returns:
            The function returns a list denoting the SDFG variables that refers to the output.
            The order of the list is the same as in `jaxpr.jaxpr.outvars`.
        """
        if len(jaxpr.eqns) != 0:
            raise NotImplementedError("'_handle_null_jaxpr()' was called for a non empty Jaxpr.")
        if len(jaxpr.out_avals) == 0:
            # There is not output so we do not have to copy anything around.
            return ()
        assert self._ctx.terminal_state is self._ctx.start_state
        assert len(self._ctx.inp_names) > 0
        assert len(self._ctx.out_names) == 0

        # List of the output variables.
        out_var_names: list[str] = []

        # If we are here then we are dealing with a nested SDFG/Jaxpr.
        #  Because an input also serves as output, the nested SDFG will have a connector for the
        #  input and one for the output, but both with the same name.
        #  This will make node validation fail.
        #  We have to work around by introducing some fake copies, which will be removed by DaCe later.
        for jax_out_var in jaxpr.jaxpr.outvars:
            # Since the output is also used as an input the variable mapping must be known.
            sdfg_in_name: str = self.map_jax_var_to_sdfg(jax_out_var)

            # Now we create a variable that serves as true output, however, since the Jax variable
            #  is already known we can not update the variable mapping.
            sdfg_out_name = self.add_array(
                jax_out_var,
                as_transient=True,
                name_prefix="_zero_equation_output_for_",
                update_var_mapping=False,
            )
            out_var_names.append(sdfg_out_name)

            # Now we perform the copy from the input variable in the newly created output variable.
            inp_acc = self._ctx.start_state.add_read(sdfg_in_name)
            out_acc = self._ctx.start_state.add_write(sdfg_out_name)
            self._ctx.start_state.add_nedge(
                src=inp_acc,
                dst=out_acc,
                data=dace.Memlet.from_array(
                    sdfg_in_name, self.get_array(self.map_jax_var_to_sdfg(sdfg_in_name))
                ),
            )

            # A Jax variable now has two SDFG equivalent, the input, that was previously created by
            #  `self._create_initial_input()` and the `sdfg_out_name` we just created.
            #  But we can not add this to the mapping, because of this situation we will now remove
            #  the variable from the mapping. I am open for different approaches.
            #  Note that input variables that are not used, will remain in the mapping.
            self._ctx.jax_name_map.pop(jax_out_var)

        return tuple(out_var_names)

    # fmt: off
    _forbidden_names: Final[set[str]] = {
        # These should be most of the C++ keywords, it is more important to have the short ones.
        #  Taken from 'https://learn.microsoft.com/en-us/cpp/cpp/keywords-cpp?view=msvc-170'
        'alignas', 'alignof', 'and', 'asm', 'auto', 'bitand', 'bitor', 'bool', 'break', 'case',
        'catch', 'char', 'class', 'compl', 'concept', 'const', 'consteval', 'constexpr',
        'constinit', 'continue', 'decltype', 'default', 'delete', 'directive', 'do', 'double',
        'else', 'enum', 'explicit', 'export', 'extern', 'false', 'float', 'for', 'friend',
        'goto', 'if', 'inline', 'int', 'long', 'mutable', 'namespace', 'new', 'noexcept', 'not',
        'nullptr', 'operator', 'or', 'private', 'protected', 'public', 'register', 'requires',
        'return', 'short', 'signed', 'sizeof', 'static', 'struct', 'switch', 'template', 'this',
        'throw', 'true', 'try', 'typedef', 'typeid', 'typename', 'union', 'unsigned', 'using',
        'virtual', 'void', 'volatile', 'while', 'xor', 'std',
    }
    # fmt: on<|MERGE_RESOLUTION|>--- conflicted
+++ resolved
@@ -104,10 +104,6 @@
         name: str | None = None,
         reserved_names: str | Collection[str] | None = None,
         allow_empty_jaxpr: bool = False,
-<<<<<<< HEAD
-        **kwargs: Any,
-=======
->>>>>>> d39ba9b6
     ) -> translator.TranslatedJaxprSDFG:
         """Perform the translation of a Jaxpr into a SDFG.
 
@@ -139,13 +135,6 @@
         if not jax.config.read("jax_enable_x64"):
             raise NotImplementedError("The translation only works if 'jax_enable_x64' is enabled.")
 
-<<<<<<< HEAD
-        # The point of this flag is, that one can have the translator, but still have access
-        #  the the function of self, such as `add_array()` (is needed in later stages).
-        _clear_translation_ctx: bool = kwargs.pop("_clear_translation_ctx", True)
-
-=======
->>>>>>> d39ba9b6
         # NOTE: If `self` is already allocated, i.e. has an ongoing translation process,
         #       the `_allocate_translation_ctx()` function will start a new context.
         #       Thus the driver will start to translate a second (nested) SDFG.
@@ -164,12 +153,7 @@
         )
         # Note that `self` and `jsdfg` still share the same underlying memory, i.e. context.
         jsdfg: translator.TranslatedJaxprSDFG = self._translate_jaxpr_internal(jaxpr)
-<<<<<<< HEAD
-        if _clear_translation_ctx:
-            self._clear_translation_ctx()
-=======
         self._clear_translation_ctx()
->>>>>>> d39ba9b6
 
         return jsdfg
 
