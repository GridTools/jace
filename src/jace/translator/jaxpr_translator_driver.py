# JaCe - JAX Just-In-Time compilation using DaCe (Data Centric Parallel Programming)
#
# Copyright (c) 2024, ETH Zurich
# All rights reserved.
#
# SPDX-License-Identifier: BSD-3-Clause

from __future__ import annotations

from collections.abc import Mapping, MutableSequence, Sequence
from typing import TYPE_CHECKING, Any, Literal, cast, overload

import dace
from dace import data as ddata, properties as dprop
from jax import core as jax_core


if TYPE_CHECKING:
    from jace import translator

from jace import util


class JaxprTranslationDriver:
    """Internal driver class for creating an SDFG equivalent of a `Jaxpr` instance.

    The SDFG that is created by this class has a very particular form, which we consider canonical.
    The main feature of a canonical SDFG are:
    - the SDFG is a list of states, ideally each state corresponds to single Jax primitive,
    - all variable names are derived from Jax names,
    - there are only transient variables inside the SDFG,
    - It lacks the special `__return` variable,
    - the `arg_names` parameter is not set.

<<<<<<< HEAD
    For these reasons the SDFG is not directly usable, and further manipulations have to be performed.
    Especially, DaCe's validation function will fail and it is unable to be processed by the optimization pipeline.
    For more information also see `jace.translator.pre_post_translation` module.

    The idea of the translator is extremely simple.
    Since Jaxpr is a list consisting of more or less simple instructions/equations, they get processed one after the other.
    Each equation is translated into its own state that is appended to the SDFG, thus the SDFG is a long list of states.
    In certain cases it might be that an equation needs more states, but this is an exception.

    The actual translation of the equation is not handled by the driver.
    Instead the request is forwarded to a `PrimitiveTranslator` object, also known as subtranslator.
    This is a highly specialized object that is able to handle one kind of primitive.
    For more information on the subtranslators see the documentation of `PrimitiveTranslator`.

    To start a translation the `translate_jaxpr()` function should be called, if this happens it is said that the driver has an ongoing translation.
    If `translate_jaxpr()` is called on a driver that has an ongoing translation, a new translation context will be set up.
    Thus the driver will then translate the supplied (nested) Jaxpr and return the result.
    However, this will have no influence on the translation process that is already going.
=======
    For these reasons the SDFG is not directly usable, and further manipulations have to be
    performed. Especially, DaCe's validation function will fail and it is unable to be processed
    by the optimization pipeline. For more information also see `jace.translator.post_translation`
    module.

    The idea of the translator is extremely simple. Since Jaxpr is a list consisting of more or
    less simple instructions/equations, they get processed one after the other. Each equation is
    translated into its own state that is appended to the SDFG, thus the SDFG is a long list of
    states. In certain cases it might be that an equation needs more states, but this is an
    exception.

    The actual translation of the equation is not handled by the driver. Instead the request is
    forwarded to a `PrimitiveTranslator` object, known as primitive translator or subtranslator.
    This is a highly specialized object that is able to handle one kind of primitive. For more
    information on them see the documentation of `PrimitiveTranslator`.

    To start a translation the `translate_jaxpr()` function should be called, if this happens it is
    said that the driver has an ongoing translation. If `translate_jaxpr()` is called on a driver
    that has an ongoing translation, a new translation context will be set up. Thus the driver
    will then translate the supplied (nested) Jaxpr and return the result. However, this will have
    no influence on the translation process that is already going.

    Args:
        primitive_translators:    Primitive to use during the translation.
>>>>>>> 6dd65f3e

    Notes:
        The `primitive_translators` that is passed at construction is not copied. The user has
        to ensure that it does not change.
        After the main translation has been performed the translator object can be used again.
        Currently the driver will generate only Array as SDFG variables, however, this is a
        temporary solution, see `add_array()`.


    """

    __slots__ = ("_ctx_stack", "_primitive_translators", "_jax_name_map")

    _primitive_translators: Mapping[str, translator.PrimitiveTranslatorCallable]
    _jax_name_map: dict[jax_core.Var | util.JaCeVar, str]
    _ctx_stack: list[translator.TranslatedJaxprSDFG]

    def __init__(
        self,
        primitive_translators: Mapping[str, translator.PrimitiveTranslatorCallable],
    ) -> None:
        # Maps name of primitives to the associated translator.
        self._primitive_translators = primitive_translators

        # Maps Jax variables to the name of its SDFG equivalent.
        #  Shared between all translation contexts, to ensure consecutive
        #  variable naming as seen as in a pretty printed Jaxpr.
        #  Will be cleared by `_clear_translation_ctx()` at the end of the translation.
        self._jax_name_map = {}

        # Stack of all context, to handle nested Jaxpr instances.
        #  The first one, i.e. index 0, is known as head translator.
        self._ctx_stack = []

    def translate_jaxpr(
        self,
        jaxpr: jax_core.ClosedJaxpr,
        *,
        name: str | None = None,
    ) -> translator.TranslatedJaxprSDFG:
        """Perform the translation of a Jaxpr into a SDFG.

        In case this function is called and `self` has an ongoing translation process, a new
        translation context will be created. This means the Jaxpr will be translated independently
        from the previous one.

        Returns:
            The function will translate the passed Jaxpr object into an SDFG in canonical form.
            This SDFG together with additional meta data, that is needed for further processing
            is encapsulated inside a `TranslatedJaxprSDFG` object.

        Args:
            name:                   Use this name for the SDFG instead some generated one.
        """

        if len(jaxpr.effects) != 0:
            raise NotImplementedError("'Jaxpr' with side effects are not supported.")

        # NOTE: If `self` is already allocated, i.e. has an ongoing translation process,
        #       the `_allocate_translation_ctx()` function will start a new context.
        #       Thus the driver will start to translate a second (nested) SDFG.
        #       Also note that there is no mechanism that forces the integration of the nested
        #       SDFG/Jaxpr, this must be done manually.
        self._allocate_translation_ctx(
            name=name,
        )
        self._create_constants(
            jaxpr=jaxpr,
        )
        self._create_initial_input(jaxpr=jaxpr)

        return self._translate_jaxpr_internal(jaxpr)

    def append_new_state(
        self,
        label: str | None = None,
        condition: dprop.CodeBlock | None = None,
        assignments: Mapping[str, Any] | None = None,
        prev_state: dace.SDFGState | None = None,
    ) -> dace.SDFGState:
        """Creates a new `SDFGState` and adds it to the SDFG.

        By default the new state is appended to the current terminal state, which will also update
        the terminal state inside `self`.

        However, if `prev_state` is specified the state new state will be appended to `prev_state`
        instead. The terminal state of `self` will only be modified if `prev_state` is the current
        terminal state.

        Args:
            label:          The name that should be given to the new `SDFGState`.
            condition:      The condition of the state transitions used on the `InterstateEdge`.
            assignments:    Symbol assignments that should be done during the transition.
            prev_state:     Alternative `SDFGState` at which we should append the new state.
        """
        if isinstance(label, str) and (not util.VALID_SDFG_OBJ_NAME.fullmatch(label)):
            raise ValueError(f"Can not create state with label '{label}' since it is invalid.")

        # Decide if appending to that state will modify the terminal state.
        modify_term_state: bool = False
        if (prev_state is self._ctx.terminal_state) or (prev_state is None):
            modify_term_state = True
            app_state = self._ctx.terminal_state
        else:
            app_state = prev_state

        new_state = self._ctx.sdfg.add_state(label, is_start_block=False)
        self._ctx.sdfg.add_edge(
            app_state,
            new_state,
            dace.sdfg.InterstateEdge(condition=condition, assignments=assignments),
        )

        if modify_term_state:
            self._ctx.terminal_state = new_state
        return new_state

    @property
    def arrays(self) -> Mapping[str, ddata.Data]:
        """Get all data descriptors that are currently known to the SDFG.

        Notes:
            Essentially a shorthand and preferred way for `self.sdfg.arrays`. For getting a
            specific data descriptor use `self.get_array()`.
        """
        return cast(Mapping[str, ddata.Data], self._ctx.sdfg.arrays)

    def get_array(
        self,
        name: str | jax_core.Atom | util.JaCeVar,
    ) -> ddata.Data:
        """Returns the SDFG `Data` object `name` referees to.

        If `name` is a string it is directly interpreted as the name of an SDFG variable. In other
        cases it is first translated using `self.map_jax_var_to_sdfg()`.
        """
        if isinstance(name, (jax_core.Var, util.JaCeVar)):
            sdfg_name: str = self.map_jax_var_to_sdfg(name)
        elif isinstance(name, str):
            sdfg_name = name
        else:
            raise TypeError(f"The literal '{name}' does not have an SDFG equivalent.")
        if sdfg_name not in self._ctx.sdfg.arrays:
            raise KeyError(f"Requested SDFG object '{name}' is not known.")
        return self._ctx.sdfg.arrays[sdfg_name]

    @overload
    def map_jax_var_to_sdfg(
        self,
        jax_var: str | jax_core.Atom | util.JaCeVar,
    ) -> str: ...

    @overload
    def map_jax_var_to_sdfg(
        self,
        jax_var: str | jax_core.Atom | util.JaCeVar,
        allow_fail: Literal[True],
    ) -> str | None: ...

    def map_jax_var_to_sdfg(
        self,
        jax_var: jax_core.Atom | util.JaCeVar,
        allow_fail: bool = False,
    ) -> str | None:
        """Get the _name_ of the SDFG variable to which `jax_var` is referring to.

        Args:
            jax_var:        The Jax variable to look up.
            allow_fail:     If mapping is not known return `None` instead of raising `KeyError`.
        """
        if isinstance(jax_var, jax_core.Literal):
            raise RuntimeError("There is no SDFG variable for literal '{jax_var}'.")
        if jax_var in self._jax_name_map:
            sdfg_name = self._jax_name_map[jax_var]
        elif allow_fail:
            return None
        else:
            KeyError(f"The Jax variable '{jax_var}' was never registered.")
        if sdfg_name not in self._ctx.sdfg.arrays:
            raise KeyError(
                f"Jax variable '{jax_var}' was supposed to map to '{sdfg_name}',"
                " but no such SDFG variable is known."
            )
        return sdfg_name

    @property
    def sdfg(self) -> dace.SDFG:
        """Returns the SDFG that is currently constructed.

        If you want access to the arrays of the SDFG use `self.arrays`/`self.get_array()`.
        """
        return self._ctx.sdfg

    def is_allocated(self) -> bool:
        """Tests if `self` has an allocated context.

        If `self` is allocated then there is also an ongoing translation process.
        """
        if len(self._ctx_stack) != 0:
            return True
        return False

    def is_root_translator(self) -> bool:
        """Tests if `self` is the root translator.

        The root translator (context) is the very first translator process that was started.
        """
        if not self.is_allocated():
            raise RuntimeError("Driver is not allocated.")
        if len(self._ctx_stack) == 1:
            return True
        return False

    def add_jax_name_mapping(
        self,
        jax_var: jax_core.Var | util.JaCeVar,
        sdfg_name: str,
    ) -> JaxprTranslationDriver:
        """Creates a new mapping between `jax_var` to `sdfg_name`.

        If the mapping already exists an error will be generated. This function is not able to
        delete a variable mapping that was established before.

        Args:
            jax_var:     The Jax variable.
            sdfg_name:   The name of the corresponding SDFG variable.
        """
        assert len(sdfg_name) > 0

        if jax_var in self._jax_name_map:
            raise ValueError(
                f"Cannot change the mapping of '{jax_var}' from"
                f" '{self.map_jax_var_to_sdfg(jax_var)}' to '{sdfg_name}'."
            )
        if sdfg_name not in self._ctx.sdfg.arrays:
            raise KeyError(f"Mapping '{jax_var} -> {sdfg_name}': SDFG target unknown.")
        if sdfg_name in util.FORBIDDEN_SDFG_VAR_NAMES:
            raise NameError(f"Mapping '{jax_var} -> {sdfg_name}': Forbidden name.")

        self._jax_name_map[jax_var] = sdfg_name
        return self

    def add_array(
        self,
        arg: jax_core.Atom | util.JaCeVar,
        *,
        name_prefix: str | None = None,
        update_var_mapping: bool = False,
    ) -> str:
        """Creates an SDFG variable for the Jax variable `arg` and returns its SDFG name.

        The SDFG object is always created as a transient.

        By default the function will use `jace.util.propose_jax_name()` to derive the name that
        should be used. However, by passing a `JaCeVar` with a name it is possible to suggest a
        specific name. In addition it is possible to specify `name_prefix` to prefix name that
        would be used.

        The function will not update the internal variable mapping. If this is desired one can
        set `update_var_mapping`, for forcing this.

        Args:
            arg:                The Jax object for which a SDFG equivalent should be created.
            name_prefix:        If given it will be used as prefix for the name.
            update_var_mapping: Update the internal variable mapping; by default `False`.

        Notes:
            As a temporary fix for handling scalar return values, the function will always
            generate arrays, even if `arg` is a scalar.
            According to the dace developer, the majority of the backend, i.e. optimization
            pipeline, should be handle to handle it. But there are some special parts that
            might explicitly want a scalar, it also might block certain compiler optimization.
        """
        shape: tuple[int | dace.symbol | str, ...] = util.get_jax_var_shape(arg)
        dtype: dace.typeclass = util.get_jax_var_dtype(arg)
        storage: dace.StorageType = dace.StorageType.Default  # Set at later stages (optimization)
        offset = None
        as_transient = True
        strides = None

        if shape == ():  # Shape of a DaCe scalar.
            shape = (1,)

        # Propose a name and if needed extend it.
        arg_name = util.propose_jax_name(arg, self._jax_name_map)
        if name_prefix is not None:
            if not util.VALID_SDFG_VAR_NAME.fullmatch(name_prefix):
                raise ValueError(f"add_array({arg}): Supplied invalid prefix '{name_prefix}'.")
            arg_name = f"{name_prefix}{arg_name}"

        # final checks
        if arg_name in self._ctx.sdfg.arrays:
            raise ValueError(f"add_array({arg}): The proposed name '{arg_name}', is used.")

        self._ctx.sdfg.add_array(
            name=arg_name,
            shape=shape,
            strides=strides,
            offset=offset,
            storage=storage,
            dtype=dtype,
            transient=as_transient,
        )

        if update_var_mapping:
            try:
                # If the mapping fails, remove the variable from the SDFG.
                self.add_jax_name_mapping(jax_var=arg, sdfg_name=arg_name)
            except:
                del self._ctx.sdfg.arrays[arg_name]
                raise

        return arg_name

    @overload
    def create_jax_var_list(
        self,
        jax_var_list: Sequence[jax_core.Atom | util.JaCeVar],
        prevent_creation: bool = False,
        only_creation: bool = True,
        handle_literals: bool = False,
        **kwargs: Any,
    ) -> list[str]: ...

    @overload
    def create_jax_var_list(  # type: ignore[misc]
        self,
        jax_var_list: Sequence[jax_core.Atom | util.JaCeVar],
        prevent_creation: bool = False,
        only_creation: bool = False,
        handle_literals: bool = False,
        **kwargs: Any,
    ) -> list[None | str]: ...

    def create_jax_var_list(  # type: ignore[misc]
        self,
        jax_var_list: Sequence[jax_core.Atom | util.JaCeVar],
        prevent_creation: bool = False,
        only_creation: bool = False,
        handle_literals: bool = False,
        **kwargs: Any,
    ) -> list[None | str]:
        """Creates SDFG variables for the listed Jax variables and returns their SDFG names.

        If a Jax variable already has a SDFG equivalent then the function will use this variable.
        If no corresponding SDFG variable is known the function will create one using `add_array()`.

        By setting `prevent_creation` the function will not create any new SDFG variables, if no
        corresponding SDFG variable exists an error is generated. By setting `only_creation` the
        function will only create new SDFG variables, if a variable already have a corresponding
        SDFG variable an error will be created.

        By default literals cause an error. However, by setting `handle_literals` to `True`
        literals will will be included in the output with the value `None`.

        Args:
            jax_var_list:       The list of Jax variables that should be transformed to SDFG names.
            prevent_creation:   Never create a variable, all must already be known.
            only_creation:      Always create a variable, it is an error if one already exist.
            handle_literals:    Allow the processing of literals.
            kwargs:             Will be forwarded to `self.add_array()` if a variable is created.

        Todo:
            - Rollback if the creation fails.
        """
        if only_creation and prevent_creation:
            raise ValueError("Specified both 'only_creation' and 'prevent_creation'.")

        ret_list: list[None | str] = []
        for jax_var in jax_var_list:
            if isinstance(jax_var, jax_core.Literal):
                if not handle_literals:
                    raise ValueError("Encountered a literal but `handle_literals` was `False`.")
                sdfg_name = None
            else:
                mapped_sdfg_name: str | None = self.map_jax_var_to_sdfg(jax_var, allow_fail=True)
                if prevent_creation and (mapped_sdfg_name is None):
                    raise ValueError(f"'prevent_creation' given but have to create '{jax_var}'.")
                if mapped_sdfg_name is None:
                    sdfg_name = self.add_array(arg=jax_var, **kwargs)
                elif only_creation:
                    raise ValueError(f"'only_creation' given '{jax_var}' already exists.")
                else:
                    sdfg_name = mapped_sdfg_name
            ret_list.append(sdfg_name)

        return ret_list

    def _create_initial_input(
        self,
        jaxpr: jax_core.ClosedJaxpr,
    ) -> Sequence[str]:
        """Creates the input variables of `jaxpr` and return a list of their SDFG names.

        Notes:
            The function will populate the `inp_names` member of the current context.
        """
        if not self.is_allocated():
            raise RuntimeError("Driver is not allocated, can not create constants.")
        assert len(self._ctx.inp_names) == 0

        # Handle the initial input arguments
        init_in_var_names: Sequence[str] = self.create_jax_var_list(
            jax_var_list=jaxpr.jaxpr.invars,
            only_creation=True,  # Nothing exists yet.
            handle_literals=False,  # Initial arguments are never literals
            update_var_mapping=True,
        )
        # This forces the code to only accept kwargs; it is also part of "what a canonical sdfg" is.
        self.sdfg.arg_names = []

        # The output list is populated by `self._translate_jaxpr_internal()`
        self._ctx.inp_names = tuple(init_in_var_names)

        return init_in_var_names

    def _create_constants(
        self,
        jaxpr: jax_core.ClosedJaxpr,
    ) -> Sequence[str]:
        """Creates all constants requested by the `jaxpr` and return a list with their SDFG names.

        The function will create an SDFG variable and add them as constant to the SDFG. Their value
        is deepcopied.
        """
        from copy import deepcopy

        if not self.is_allocated():
            raise RuntimeError("Driver is not allocated, can not create constants.")
        if len(jaxpr.consts) == 0:
            return ()

        sdfg_const_names: Sequence[str] = self.create_jax_var_list(
            jax_var_list=jaxpr.jaxpr.constvars,
            only_creation=True,  # Nothing exists yet.
            handle_literals=False,  # It seems that constants are never literals.
            name_prefix="__const_",
            update_var_mapping=True,
        )
        for sdfg_name, const_value in zip(sdfg_const_names, jaxpr.consts, strict=True):
            self._ctx.sdfg.add_constant(
                sdfg_name, deepcopy(const_value), self._ctx.sdfg.arrays[sdfg_name]
            )
        return sdfg_const_names

    def _allocate_translation_ctx(
        self,
        name: str | None = None,
    ) -> JaxprTranslationDriver:
        """This function allocates and initialize the members of the translation context of `self`.

        If this function is called and `self` is already allocated, the function will create a new
        context, allowing the driver to handle nested Jaxpr.
        The first context that is created is known as root translator.

        Args:
            name:               The name of the SDFG.
        """
        from jace import translator  # Cyclic import

        self._ctx_stack.append(
            translator.TranslatedJaxprSDFG(
                name=name,
            )
        )

        return self

    @property
    def _ctx(self) -> translator.TranslatedJaxprSDFG:
        """Returns the currently active translation context."""
        assert len(self._ctx_stack) != 0, "No context is active."
        return self._ctx_stack[-1]

    def _clear_translation_ctx(self) -> translator.TranslatedJaxprSDFG | None:
        """Remove the current active context from `self` and returns its state.

        If `self` is not allocated it will return `None`.
        """
        if not self.is_allocated():
            return None

        if self.is_root_translator():
            # The translation as a whole has finished, so restore the driver,
            #  i.e. delete all the shared state.
            self._jax_name_map = {}

        # Remove the current head stack.
        return self._ctx_stack.pop()

    def _translate_single_eqn(
        self,
        eqn: jax_core.JaxprEqn,
    ) -> tuple[Sequence[str | None], Sequence[str]]:
        """Translate `eqn` into its SDFG equivalent.

        To do this the function will perform the following steps:
        - Assemble the in and output variables.
        - Select the appropriate primitive translator to use.
        - Create a new empty state terminal state.
        - Call the primitive translator to perform the translation inside the new state.

        Returns:
            The SDFG names that were used as input and output are returned.
            The inputs might contain `None` which indicates that that input was a Jax Literal.
        """
        if len(eqn.effects) != 0:
            raise NotImplementedError(f"Equation '{eqn}' has side effects.")

        # Input/Output variables
        #  Using a tuple for the input ensures that it cannot be modified.
        in_var_names: Sequence[str | None] = tuple(
            self.create_jax_var_list(
                eqn.invars,
                prevent_creation=True,  # Inputs must already exists.
                handle_literals=True,  #   but they can be literals.
            )
        )
        out_var_names: MutableSequence[str] = self.create_jax_var_list(
            eqn.outvars,
            only_creation=True,  # Output must not exist yet.
            update_var_mapping=True,
        )

        pname: str = eqn.primitive.name
        if pname not in self._primitive_translators:
            raise NotImplementedError(f"No translator known to handle '{pname}'.")
        ptranslator = self._primitive_translators[pname]

        # Create the state into which the equation should be translated
        eqn_state = self.append_new_state(
            label=f"{pname}_{'_'.join(out_var_names)}",
            prev_state=None,  # forces terminal state to use
        )

        # Now perform the actual translation of the equation.
        new_sdfg_term_state = ptranslator(
            driver=self,
            in_var_names=in_var_names,
            out_var_names=out_var_names,  # Might be modified by the translator!
            eqn=eqn,
            eqn_state=eqn_state,
        )

        # Determine the new (tentative) terminal state of the SDFG we are building.
        if new_sdfg_term_state is None:
            if eqn_state is not self._ctx.terminal_state:
                raise RuntimeError("Inconsistent terminal state was detected.")
            new_sdfg_term_state = eqn_state

        # In case a translator decided to not use the variables we created for it, which is
        #  allowed but it must update the `out_var_names` list correctly, we will now verify this.
        for expectedSDFGName, jax_var in zip(out_var_names, eqn.outvars, strict=True):
            mapped_sdfg_name = self.map_jax_var_to_sdfg(jax_var)
            if mapped_sdfg_name != expectedSDFGName:
                raise ValueError(
                    f"Mapping inconsistency detected, expected that Jax variable"
                    f" '{jax_var}' maps to '{expectedSDFGName}' but it actually"
                    f" maps to '{mapped_sdfg_name}'."
                )

        # Modify terminal root state of 'self'
        self._ctx.terminal_state = new_sdfg_term_state

        return (in_var_names, out_var_names)

    def _translate_jaxpr_internal(
        self,
        jaxpr: jax_core.ClosedJaxpr,
    ) -> translator.TranslatedJaxprSDFG:
        """Performs the actual translation of the Jaxpr into an SDFG.

        The function assumes that the context is allocated as well as the initial variables.
        The function will return the internal state of `self` encapsulated inside a
        `TranslatedJaxprSDFG` object. The function will also deallocate the current context
        upon return.

        Args:
            jaxpr:      The Jaxpr to translate.

        Notes:
            Equations that store into drop variables, i.e. with name `_`, will be ignored.
        """
        nb_translated_eqn: int = 0
        out_var_names: Sequence[str] = ()

        for eqn in jaxpr.jaxpr.eqns:
            if any(util.is_drop_var(outVar) for outVar in eqn.outvars):
                assert all(util.is_drop_var(outVar) for outVar in eqn.outvars)
                continue
            _, out_var_names = self._translate_single_eqn(eqn=eqn)
            nb_translated_eqn += 1

        # There were no (useful) equations; thus the Jaxpr was empty.
        if nb_translated_eqn == 0:
            out_var_names = self._handle_null_jaxpr(jaxpr)

        self._ctx.out_names = tuple(out_var_names)

        return cast("translator.TranslatedJaxprSDFG", self._clear_translation_ctx())

    def _handle_null_jaxpr(
        self,
        jaxpr: jax_core.ClosedJaxpr,
    ) -> Sequence[str]:
        """This function is called in case a `Jaxpr` with zero equations is encountered.

        A function with zero equation might still have output, in which case an input is copied
        to an output. This function will handle the copying from the input into the corresponding
        output variable. It is important that the function will remove the variables that are used
        as input and output from the mapping.

        Returns:
            The function returns a list denoting the SDFG variables that refers to the output.
            The order of the list is the same as in `jaxpr.jaxpr.outvars`.
        """
        assert self._ctx.terminal_state is self._ctx.start_state
        assert len(self._ctx.inp_names) > 0
        assert len(self._ctx.out_names) == 0

        # There is not output so we do not have to copy anything around.
        if len(jaxpr.out_avals) == 0:
            return ()

        # List of the real output variables.
        out_var_names: list[str] = []

        # If we are here then we are dealing with a nested SDFG/Jaxpr, that has output.
        #  Because an input also serves as output, the nested SDFG will have a connector for the
        #  input and one for the output, but both with the same name. This will make node
        #  validation fail. We have to work around this by introducing some fake copies, which
        #  will be removed by DaCe later.
        for jax_out_var in jaxpr.jaxpr.outvars:
            # Since the output is also used as an input the variable mapping must be already known.
            sdfg_in_name: str = self.map_jax_var_to_sdfg(jax_out_var)

            # Now we create a variable that serves as true output, however, since the Jax variable
            #  is already known we can not update the variable mapping and must use another name.
            sdfg_out_name = self.add_array(
                jax_out_var,
                name_prefix="_zero_equation_output_for_",
                update_var_mapping=False,
            )
            out_var_names.append(sdfg_out_name)

            # Now we perform the copy from the input variable in the newly created output variable.
            inp_acc = self._start_state.add_read(sdfg_in_name)
            out_acc = self._start_state.add_write(sdfg_out_name)
            self._start_state.add_nedge(
                src=inp_acc,
                dst=out_acc,
                data=dace.Memlet.from_array(sdfg_in_name, self.get_array(sdfg_in_name)),
            )

            # `jax_out_var` now has, in some sense, two SDFG equivalents, the input, that
            #  was previously created by `self._create_initial_input()` and the `sdfg_out_name`
            #  we just created. But we can not add this to the mapping. Because it is the best,
            #  as in least worst, thing we can do we remove it from the mapping.
            #  I am open for different approaches.
            self._jax_name_map.pop(jax_out_var)

        return tuple(out_var_names)

    @property
    def _start_state(self) -> dace.SDFGState:
        return cast(dace.SDFGState, self._ctx.start_state)

    @property
    def _terminal_sdfg_state(self) -> dace.SDFGState:
        """Returns the current terminal state of the SDFG under construction."""
        return cast(dace.SDFGState, self._ctx.terminal_state)<|MERGE_RESOLUTION|>--- conflicted
+++ resolved
@@ -32,26 +32,6 @@
     - It lacks the special `__return` variable,
     - the `arg_names` parameter is not set.
 
-<<<<<<< HEAD
-    For these reasons the SDFG is not directly usable, and further manipulations have to be performed.
-    Especially, DaCe's validation function will fail and it is unable to be processed by the optimization pipeline.
-    For more information also see `jace.translator.pre_post_translation` module.
-
-    The idea of the translator is extremely simple.
-    Since Jaxpr is a list consisting of more or less simple instructions/equations, they get processed one after the other.
-    Each equation is translated into its own state that is appended to the SDFG, thus the SDFG is a long list of states.
-    In certain cases it might be that an equation needs more states, but this is an exception.
-
-    The actual translation of the equation is not handled by the driver.
-    Instead the request is forwarded to a `PrimitiveTranslator` object, also known as subtranslator.
-    This is a highly specialized object that is able to handle one kind of primitive.
-    For more information on the subtranslators see the documentation of `PrimitiveTranslator`.
-
-    To start a translation the `translate_jaxpr()` function should be called, if this happens it is said that the driver has an ongoing translation.
-    If `translate_jaxpr()` is called on a driver that has an ongoing translation, a new translation context will be set up.
-    Thus the driver will then translate the supplied (nested) Jaxpr and return the result.
-    However, this will have no influence on the translation process that is already going.
-=======
     For these reasons the SDFG is not directly usable, and further manipulations have to be
     performed. Especially, DaCe's validation function will fail and it is unable to be processed
     by the optimization pipeline. For more information also see `jace.translator.post_translation`
@@ -76,7 +56,6 @@
 
     Args:
         primitive_translators:    Primitive to use during the translation.
->>>>>>> 6dd65f3e
 
     Notes:
         The `primitive_translators` that is passed at construction is not copied. The user has
