# JaCe - JAX Just-In-Time compilation using DaCe (Data Centric Parallel Programming)
#
# Copyright (c) 2024, ETH Zurich
# All rights reserved.
#
# SPDX-License-Identifier: BSD-3-Clause
"""Contains the translator that actually builds an SDFG based on a Jaxpr description."""

from __future__ import annotations

import copy
from collections.abc import Mapping, Sequence
from typing import TYPE_CHECKING, Any, Literal, cast, overload

import dace
from dace import data as ddata, properties as dprop
from jax import core as jax_core

from jace import util


if TYPE_CHECKING:
    from jace import translator


class JaxprTranslationBuilder:
    """
    Internal builder class for creating an SDFG equivalent of a `Jaxpr` instance.

    The SDFG created by this class has a very particular form, which we call
    canonical. The main features of such an SDFG are:
<<<<<<< HEAD
    - the SDFG is a list of states, ideally each state corresponds to one Jax primitive,
=======
    - the SDFG is a list of states,
>>>>>>> 7607fd9f
    - it has a single source and sink state.
    - all variable names are derived from Jax names,
    - there are only transient variables inside the SDFG,
    - it lacks the special `__return` variable,
    - the `arg_names` parameter is not set,
    - for all scalar values a ` Scalar` SDFG variable is used, thus they cannot
        be used to return anything.

    For these reasons the SDFG is not directly usable, and further manipulations
    have to be performed. Especially, DaCe's validation function will fail and
    it is unable to be processed by JaCe's optimization pipeline. For more
    information also see `jace.translator.post_translation` module.

    The idea of the translator is extremely simple. A Jaxpr is essentially a
    list consisting of more or less simple instructions/equations, they get
    processed one after the other. Each equation is translated into its own
    state that is successively appended to the SDFG, while the SDFG is being
    build, which explains the particular form of the SDFG.

    However, the actual translation of the equations is not handled by the
    builder. Instead the request is forwarded to a `PrimitiveTranslator`
    object, known as primitive translator. This is a highly specialized object
    that is able to handle one kind of primitive. For more information on them
    see the documentation of `PrimitiveTranslator`.

    To start a translation the `translate_jaxpr()` function has to be called,
    if this happens it is said that the builder has an ongoing translation.
    The first translator is known as root, translator. If `translate_jaxpr()`
    is called on a builder that has an ongoing translation, a new translation
    context will be set up. Thus the builder will then translate the supplied
    (nested) Jaxpr and return the result. However, this will have no influence
    on the translation process that is already going.

    Args:
        primitive_translators: Primitive translators to use in the translation.

    Notes:
        After a translation has been performed the translator object can be used
        again.
    """

    _primitive_translators: Mapping[str, translator.PrimitiveTranslatorCallable]
    _jax_name_map: dict[jax_core.Var | util.JaCeVar, str]
    _ctx_stack: list[TranslationContext]

    def __init__(
        self, primitive_translators: Mapping[str, translator.PrimitiveTranslatorCallable]
    ) -> None:
        # Maps name of primitives to the associated translator.
        self._primitive_translators = {**primitive_translators}

        # Maps Jax variables to the name of its SDFG equivalent.
        #  Shared between all translation contexts, to ensure consecutive variable
        #  naming as seen as in a pretty printed Jaxpr. Will be cleared by
        #  `_clear_translation_ctx()` at the end of the root translation.
        self._jax_name_map = {}

        # Stack of all context, to handle nested Jaxpr instances.
        #  The first one, i.e. index 0, is known as head translator.
        self._ctx_stack = []

    def translate_jaxpr(
        self, jaxpr: jax_core.ClosedJaxpr, *, name: str | None = None
    ) -> TranslationContext:
        """
        Perform the translation of a Jaxpr into a SDFG.

        In case this function is called and `self` has an ongoing translation
        process, a new translation context will be created. This allows to
        handle nested Jaxprs. However, the variable map is shared among all.

        Returns:
            The function will translate the passed Jaxpr object into an SDFG
            in canonical form. This SDFG together with additional meta data,
            that is needed for further processing is encapsulated inside a
            `TranslationContext` object. For further use it should be passed
            to `postprocess_jaxpr_sdfg()`.

        Args:
            name: Use this name for the SDFG instead some generated one.
            jaxpr: The Jaxpr object that should be translated.
        """
        if len(jaxpr.effects) != 0:
            raise NotImplementedError("'Jaxpr' with side effects are not supported.")

<<<<<<< HEAD
        # NOTE: If `self` is already allocated, i.e. has an ongoing translation process,
        #  the `_allocate_translation_ctx()` function will start a new context. Thus the
        #  builder will start to translate a second (nested) SDFG. Also note that there
        #  is no mechanism that forces the integration of the nested SDFG/Jaxpr,
        #  this must be done manually.
        self._allocate_translation_ctx(name=name, jaxpr=jaxpr)
=======
        # NOTE: If `self` is already allocated, i.e. has an ongoing translation
        #  process, the `_allocate_translation_ctx()` function will start a new
        #  context. Thus the builder will start to translate a second (nested)
        #  SDFG. Also note that there is no mechanism that forces the integration
        #  of the nested SDFG/Jaxpr, this must be done manually.
        self._allocate_translation_ctx(name=name)
>>>>>>> 7607fd9f
        self._create_constants(jaxpr=jaxpr)
        self._create_initial_input(jaxpr=jaxpr)

        return self._translate_jaxpr_internal(jaxpr)

    def append_new_state(
        self,
        label: str | None = None,
        condition: dprop.CodeBlock | None = None,
        assignments: Mapping[str, Any] | None = None,
        prev_state: dace.SDFGState | None = None,
    ) -> dace.SDFGState:
        """
        Creates a new `SDFGState`, adds it to the SDFG and returns it.

        By default the new state is appended to the current terminal state.
        However, if `prev_state` is specified it will be appended to it. In
        case the new state is appended to the current terminal state, this will
        modify the terminal state of `self`.

        Args:
            label: The name that should be given to the new `SDFGState`.
            condition: Condition on the `InterstateEdge`.
            assignments: Symbol assignments on the `InterstateEdge`.
            prev_state: Alternative state at which we append.

        Notes:
            It is potentially dangerous to not append to the current terminal
            state, as a canonical SDFG only has one sink state. If this is done
            the user has to ensure, that at the end of the processing the SDFG
            is back in canonical form.
        """
        if isinstance(label, str) and (not util.VALID_SDFG_OBJ_NAME.fullmatch(label)):
            raise ValueError(f"Can not create state with label '{label}' since it is invalid.")

        # Decide if appending to that state will modify the terminal state.
        modify_term_state: bool = False
        if (prev_state is self._ctx.terminal_state) or (prev_state is None):
            modify_term_state = True
            app_state = self._ctx.terminal_state
        else:
            app_state = prev_state

        new_state = self._ctx.sdfg.add_state(label, is_start_block=False)
        self._ctx.sdfg.add_edge(
            app_state,
            new_state,
            dace.sdfg.InterstateEdge(condition=condition, assignments=assignments),
        )

        if modify_term_state:
            self._ctx.terminal_state = new_state
        return new_state

    @property
    def arrays(self) -> Mapping[str, ddata.Data]:
        """
        Get all data descriptors that are currently known to the SDFG.

        Notes:
            Essentially a shorthand and preferred way for `self.sdfg.arrays`.
            For getting a specific data descriptor use `self.get_array()`.
        """
        return cast(Mapping[str, ddata.Data], self._ctx.sdfg.arrays)

    def get_array(self, name: str | jax_core.Atom | util.JaCeVar) -> ddata.Data:
        """
        Returns the SDFG `Data` object `name` referees to.

        `name` can either be a string, in which case it is interpreted as a
        verbatim SDFG name. If it is a Jax or JaCe variable, the function will
        first perform a lookup using `self.map_jax_var_to_sdfg(name)`.
        """
        if isinstance(name, (jax_core.Var, util.JaCeVar)):
            sdfg_name: str = self.map_jax_var_to_sdfg(name)
        elif isinstance(name, str):
            sdfg_name = name
        else:
            raise TypeError(f"The literal '{name}' does not have an SDFG equivalent.")
        if sdfg_name not in self._ctx.sdfg.arrays:
            raise KeyError(f"Requested SDFG object '{name}' is not known.")
        return self._ctx.sdfg.arrays[sdfg_name]

    @overload
    def map_jax_var_to_sdfg(
        self, jax_var: jax_core.Atom | util.JaCeVar, allow_fail: Literal[False] = False
    ) -> str: ...

    @overload
    def map_jax_var_to_sdfg(
        self, jax_var: jax_core.Atom | util.JaCeVar, allow_fail: Literal[True]
    ) -> str | None: ...

    def map_jax_var_to_sdfg(
        self, jax_var: jax_core.Atom | util.JaCeVar, allow_fail: bool = False
    ) -> str | None:
        """
        Get the name of the SDFG variable to which `jax_var` is referring to.

        Args:
            jax_var: The Jax variable to look up.
            allow_fail: Return `None` instead of raising a `KeyError`.
        """
        if isinstance(jax_var, jax_core.Literal):
            raise TypeError(f"There is no SDFG variable for literal '{jax_var}'.")
        if jax_var in self._jax_name_map:
            sdfg_name = self._jax_name_map[jax_var]
        elif allow_fail:
            return None
        else:
            raise KeyError(f"The Jax variable '{jax_var}' was never registered.")
        if sdfg_name not in self._ctx.sdfg.arrays:
            raise KeyError(
                f"Jax variable '{jax_var}' was supposed to map to '{sdfg_name}',"
                " but no such SDFG variable is known."
            )
        return sdfg_name

    @property
    def sdfg(self) -> dace.SDFG:
        """Returns the SDFG that is currently constructed."""
        return self._ctx.sdfg

    def is_allocated(self) -> bool:
        """
        Tests if `self` has an allocated context.

        If `self` is allocated then there is also an ongoing translation process.
        """
        return len(self._ctx_stack) != 0

    def is_root_translator(self) -> bool:
        """
        Tests if `self` is the root translator.

        The root translator (context) is the very first translator process.
        """
        if not self.is_allocated():
            raise RuntimeError("Builder is not allocated.")
        return len(self._ctx_stack) == 1

    def add_jax_name_mapping(
        self, jax_var: jax_core.Var | util.JaCeVar, sdfg_name: str
    ) -> JaxprTranslationBuilder:
        """
        Creates a new mapping between `jax_var` to `sdfg_name`.

        If the mapping already exists an error will be generated. This function
        is not able to delete a variable mapping that was established before.

        Args:
            jax_var: The Jax variable.
            sdfg_name: The name of the corresponding SDFG variable.
        """
        if not sdfg_name:
            raise ValueError("Supplied 'sdfg_name' is empty.")
        if jax_var in self._jax_name_map:
            raise ValueError(
                f"Cannot change the mapping of '{jax_var}' from"
                f" '{self.map_jax_var_to_sdfg(jax_var)}' to '{sdfg_name}'."
            )
        if sdfg_name not in self._ctx.sdfg.arrays:
            raise KeyError(f"Mapping '{jax_var} -> {sdfg_name}': SDFG target unknown.")
        if sdfg_name in util.FORBIDDEN_SDFG_VAR_NAMES:
            raise NameError(f"Mapping '{jax_var} -> {sdfg_name}': Forbidden name.")

        self._jax_name_map[jax_var] = sdfg_name
        return self

    def add_array(
        self,
        arg: jax_core.Atom | util.JaCeVar,
        *,
        name_prefix: str | None = None,
        update_var_mapping: bool = False,
    ) -> str:
        """
        Creates an SDFG variable for Jax variable `arg` and returns its SDFG name.

        The SDFG object is always created as a transient. Furthermore, the
        function will not update the internal variable mapping, by default.

        By default the function will use `jace.util.propose_jax_name()` to derive
        the name that should be used. However, by passing a `JaCeVar` with a
        name it is possible to suggest a specific name. In addition it is possible
        to specify `name_prefix` to supply a prefix to the determined name that
        should be used.

        Args:
            arg: The Jax object for which a SDFG equivalent should be created.
            name_prefix: If given it will be used as prefix for the name.
<<<<<<< HEAD
            update_var_mapping: Update the internal variable mapping; by default `False`.
=======
            update_var_mapping: Update the internal variable mapping.

        Notes:
            As a temporary fix for handling scalar return values, the function
            will always generate arrays, even if `arg` is a scalar. According to
            the DaCe developer, the majority of the backend, i.e. optimization
            pipeline, should be able to handle it. But there are some special
            parts that might explicitly want a scalar, it also might block
            certain compiler optimization.
>>>>>>> 7607fd9f
        """
        if isinstance(arg, jax_core.Literal):
            raise TypeError(f"Can not generate an SDFG variable for literal '{arg}'.")

        shape: tuple[int | dace.symbol | str, ...] = util.get_jax_var_shape(arg)
        dtype: dace.typeclass = util.get_jax_var_dtype(arg)
        storage: dace.StorageType = dace.StorageType.Default  # Set at later stages (optimization)
        offset = None
        as_transient = True
        strides = None

        # Propose a name and if needed extend it.
        arg_name = util.propose_jax_name(arg, self._jax_name_map)
        if name_prefix:
            arg_name = f"{name_prefix}{arg_name}"

        # final checks
        if arg_name in self._ctx.sdfg.arrays:
            raise ValueError(f"add_array({arg}): The proposed name '{arg_name}', is used.")
        if not util.VALID_SDFG_VAR_NAME.fullmatch(arg_name):
            raise ValueError(f"add_array({arg}): The proposed name '{arg_name}', is invalid.")
        if arg_name in util.FORBIDDEN_SDFG_VAR_NAMES:
            raise ValueError(f"add_array({arg}): The proposed name '{arg_name}', is forbidden.")

        if shape == ():
            self._ctx.sdfg.add_scalar(
                name=arg_name, storage=storage, dtype=dtype, transient=as_transient
            )
        else:
            self._ctx.sdfg.add_array(
                name=arg_name,
                shape=shape,
                strides=strides,
                offset=offset,
                storage=storage,
                dtype=dtype,
                transient=as_transient,
            )

        if update_var_mapping:
            try:
                # If the mapping fails, remove the variable from the SDFG.
                self.add_jax_name_mapping(jax_var=arg, sdfg_name=arg_name)
            except:
                del self._ctx.sdfg.arrays[arg_name]
                raise

        return arg_name

    @overload
    def create_jax_var_list(
        self,
        jax_var_list: Sequence[jax_core.Atom | util.JaCeVar],
        prevent_creation: bool = False,
        only_creation: bool = True,
        handle_literals: bool = False,
        **kwargs: Any,
    ) -> list[str]: ...

    @overload
    def create_jax_var_list(  # type: ignore[misc]
        self,
        jax_var_list: Sequence[jax_core.Atom | util.JaCeVar],
        prevent_creation: bool = False,
        only_creation: bool = False,
        handle_literals: bool = False,
        **kwargs: Any,
    ) -> list[None | str]: ...

    def create_jax_var_list(  # type: ignore[misc]
        self,
        jax_var_list: Sequence[jax_core.Atom | util.JaCeVar],
        prevent_creation: bool = False,
        only_creation: bool = False,
        handle_literals: bool = False,
        **kwargs: Any,
    ) -> list[None | str]:
        """
        Create SDFG variables from the passed Jax variables.

        If a Jax variable already has a SDFG equivalent then the function will
        use this variable. If no corresponding SDFG variable is known the function
        will create one using `add_array()`.

        By setting `prevent_creation` the function will not create any new SDFG
        variables, if no corresponding SDFG variable exists an error is generated.
        By setting `only_creation` the function will only create new SDFG variables,
        if a variable already have a corresponding SDFG variable an error will be
        generated.

        By default literals cause an error. However, by setting `handle_literals`
        to `True` literals will will be included in the output with the value `None`.

        Args:
            jax_var_list: The list of Jax variables that should be processed.
            prevent_creation: Never create a variable, all must already be known.
            only_creation: Always create a variable.
            handle_literals: Allow the processing of literals.
            kwargs: Will be forwarded to `self.add_array()` if a variable is created.

        Todo:
            - Rollback if the creation fails.
        """
        if only_creation and prevent_creation:
            raise ValueError("Specified both 'only_creation' and 'prevent_creation'.")

        ret_list: list[None | str] = []
        for jax_var in jax_var_list:
            if isinstance(jax_var, jax_core.Literal):
                if not handle_literals:
                    raise ValueError("Encountered a literal but `handle_literals` was `False`.")
                sdfg_name = None
            else:
                mapped_sdfg_name: str | None = self.map_jax_var_to_sdfg(jax_var, allow_fail=True)
                if prevent_creation and (mapped_sdfg_name is None):
                    raise ValueError(f"'prevent_creation' given but have to create '{jax_var}'.")
                if mapped_sdfg_name is None:
                    sdfg_name = self.add_array(arg=jax_var, **kwargs)
                elif only_creation:
                    raise ValueError(f"'only_creation' given but '{jax_var}' already exists.")
                else:
                    sdfg_name = mapped_sdfg_name
            ret_list.append(sdfg_name)

        return ret_list

    def _create_initial_input(self, jaxpr: jax_core.ClosedJaxpr) -> None:
        """
        Creates the input variables of `jaxpr`.

        Notes:
            The function will populate the `inp_names` member of the current context.
        """
        assert self._ctx.inp_names is None

        # Handle the initial input arguments
        init_in_var_names: Sequence[str] = self.create_jax_var_list(
            jax_var_list=jaxpr.jaxpr.invars,
            only_creation=True,  # Nothing exists yet.
            handle_literals=False,  # Initial arguments are never literals
            update_var_mapping=True,
        )
        self.sdfg.arg_names = []

        # The output list is populated by `self._translate_jaxpr_internal()`
        self._ctx.inp_names = tuple(init_in_var_names)

    def _create_constants(self, jaxpr: jax_core.ClosedJaxpr) -> None:
        """
        Creates all constants requested by the `jaxpr`.

        The function will create an SDFG variable and add them as constant to
        the SDFG. Their value is deepcopied.
        """
        if len(jaxpr.consts) == 0:
            return

        sdfg_const_names: Sequence[str] = self.create_jax_var_list(
            jax_var_list=jaxpr.jaxpr.constvars,
            only_creation=True,  # Nothing exists yet.
            handle_literals=False,  # It seems that constants are never literals.
            name_prefix="__const_",
            update_var_mapping=True,
        )
        for sdfg_name, const_value in zip(sdfg_const_names, jaxpr.consts, strict=True):
            self._ctx.sdfg.add_constant(
                sdfg_name, copy.deepcopy(const_value), self._ctx.sdfg.arrays[sdfg_name]
            )

<<<<<<< HEAD
    def _allocate_translation_ctx(
        self, name: str | None, jaxpr: jax_core.ClosedJaxpr
    ) -> JaxprTranslationBuilder:
        """Allocate a new context and activate it.
=======
    def _allocate_translation_ctx(self, name: str | None = None) -> JaxprTranslationBuilder:
        """
        Allocate a new context and activate it.
>>>>>>> 7607fd9f

        Args:
            name: The name of the SDFG.
        """
        self._ctx_stack.append(TranslationContext(name=name, jaxpr=jaxpr))
        return self

    @property
    def _ctx(self) -> TranslationContext:
        """Returns the currently active translation context."""
        assert len(self._ctx_stack) != 0, "No context is active."
        return self._ctx_stack[-1]

    def _clear_translation_ctx(self) -> TranslationContext | None:
        """
        Remove the currently active context from `self` and returns it.

        If `self` is not allocated it will return `None`.
        """
        if not self.is_allocated():
            return None

        if self.is_root_translator():
            # The translation, as a whole has finished, so restore the builder,
            #  i.e. delete all the shared state.
            self._jax_name_map = {}

        # Remove the current head stack.
        return self._ctx_stack.pop()

    def _translate_single_eqn(self, eqn: jax_core.JaxprEqn) -> None:
        """
        Translate `eqn` into its SDFG equivalent.

        To do this the function will perform the following steps:
        - Assemble the in and output variables.
        - Select the appropriate primitive translator to use.
        - Create a new empty state terminal state.
        - Call the primitive translator to perform the translation inside the new state.
        """
        if len(eqn.effects) != 0:
            raise NotImplementedError(f"Equation '{eqn}' has side effects.")

        # Input/Output variables
        #  Using a tuple for the input ensures that it cannot be modified.
        in_var_names: Sequence[str | None] = self.create_jax_var_list(
            eqn.invars,
            prevent_creation=True,  # Inputs must already exists.
            handle_literals=True,  #   but they can be literals.
        )
        out_var_names: Sequence[str] = self.create_jax_var_list(
            eqn.outvars,
            only_creation=True,  # Output must not exist yet.
            update_var_mapping=True,
        )

        primitive_name: str = eqn.primitive.name
        if primitive_name not in self._primitive_translators:
            raise NotImplementedError(f"No translator known to handle '{primitive_name}'.")
        translator = self._primitive_translators[primitive_name]

        # Create the state into which the equation should be translated
        eqn_state = self.append_new_state(
            label=f"{primitive_name}_{'_'.join(out_var_names)}",
            prev_state=None,  # forces the creation of a new terminal state
        )

        # Now perform the actual translation of the equation.
        new_sdfg_term_state = translator(
            builder=self,
            in_var_names=in_var_names,
            out_var_names=out_var_names,
            eqn=eqn,
            eqn_state=eqn_state,
        )

        # Determine the new (tentative) terminal state of the SDFG we are building.
        if new_sdfg_term_state is None:
            if eqn_state is not self._ctx.terminal_state:
                raise RuntimeError("Inconsistent terminal state was detected.")
            new_sdfg_term_state = eqn_state
        if not self._ctx.validate():
            raise RuntimeError("Detected an invalid SDFG under construction.")

        # Modify terminal root state of 'self'
        self._ctx.terminal_state = new_sdfg_term_state

    def _translate_jaxpr_internal(self, jaxpr: jax_core.ClosedJaxpr) -> TranslationContext:
        """
        Performs the actual translation of the Jaxpr into an SDFG.

        The function assumes that the context is allocated as well as the
        initial variables. The function removes and returns the currently
        active translation context.

        Args:
            jaxpr: The Jaxpr to translate.

        Notes:
            Equations that store into drop variables, i.e. with name `_`,
            will be ignored.
        """
        nb_translated_eqn: int = 0
        out_var_names: Sequence[str] = ()

        for eqn in jaxpr.jaxpr.eqns:
            if any(util.is_drop_var(outVar) for outVar in eqn.outvars):
                assert all(util.is_drop_var(outVar) for outVar in eqn.outvars)
                continue
            self._translate_single_eqn(eqn=eqn)
            nb_translated_eqn += 1

        # Handle the output or the case of an empty Jaxpr
        if nb_translated_eqn == 0:
            out_var_names = self._handle_null_jaxpr(jaxpr)
        else:
            out_var_names = self.create_jax_var_list(
                jaxpr.jaxpr.outvars, prevent_creation=True, handle_literals=False
            )

        self._ctx.out_names = tuple(out_var_names)

        return cast(TranslationContext, self._clear_translation_ctx())

    def _handle_null_jaxpr(self, jaxpr: jax_core.ClosedJaxpr) -> list[str]:
        """
        This function is called in case a `Jaxpr` with zero equations is encountered.

        A function with zero equation might still have output, in which case
        an input is copied to an output. This function will handle the copying
        from the input into the corresponding output variable. It is important
        that the function will remove the variables that are used as input and
        output from the mapping.

        Returns:
            The function returns a tuple containing the SDFG variables that
            refer to the output. The order of the list is the same as in
            `jaxpr.jaxpr.outvars`.

        Todo:
            - Handle the case if if the output is a literal.

        Note:
            The function will _not_ update the `out_names` field of the current context.
        """
        assert self._ctx.terminal_state is self._ctx.start_state
        assert isinstance(self._ctx.inp_names, tuple)
        assert self._ctx.out_names is None

        # There is not output so we do not have to copy anything around.
        if not jaxpr.out_avals:
            return []

        # List of the real output variables.
        out_var_names: list[str] = []

        # If we are here then we are dealing with a nested SDFG/Jaxpr, that has output.
        #  Because an input also serves as output, the nested SDFG will have a
        #  connector for the input and one for the output, but both with the same name.
        #  This will make node validation fail. We have to work around this by
        #  introducing some fake copies, which will be removed by DaCe later.
        for jax_out_var in jaxpr.jaxpr.outvars:
            sdfg_in_name: str = self.map_jax_var_to_sdfg(jax_out_var)

            # Now we create a variable that serves as true output, however, since the
            #  Jax variable is already known we can not update the variable mapping and
            #  must use another name.
            sdfg_out_name = self.add_array(
                jax_out_var, name_prefix="_zero_equation_output_for_", update_var_mapping=False
            )
            out_var_names.append(sdfg_out_name)

            # Now we perform the copy from the input variable in the newly created
            #  output variable.
            inp_acc = self._start_state.add_read(sdfg_in_name)
            out_acc = self._start_state.add_write(sdfg_out_name)
            self._start_state.add_nedge(
                src=inp_acc,
                dst=out_acc,
                data=dace.Memlet.from_array(sdfg_in_name, self.get_array(sdfg_in_name)),
            )

            # `jax_out_var` now has, in some sense, two SDFG equivalents, the input,
            #  that was previously created by `self._create_initial_input()` and the
            #  `sdfg_out_name` we just created. But we can not add this to the mapping.
            #  Because it is the best, as in the least worst thing we can do, we remove
            #  it from the mapping. I am open for different approaches.
            self._jax_name_map.pop(jax_out_var)

        return out_var_names

    @property
    def _start_state(self) -> dace.SDFGState:
        return cast(dace.SDFGState, self._ctx.start_state)

    @property
    def _terminal_sdfg_state(self) -> dace.SDFGState:
        """Returns the current terminal state of the SDFG under construction."""
        return cast(dace.SDFGState, self._ctx.terminal_state)


class TranslationContext:
    """
    Translation context used by the `JaxprTranslationBuilder`.

    Internal representation of the builder of an SDFG under construction together
    with the needed metadata. Essentially it is an extended version of the
    `TranslatedJaxprSDFG`, but carrying an unfinished canonical SDFG.
    A user should consider this class as an opaque object, that represents an
    invalid `TranslatedJaxprSDFG` object, and the only valid operation a user
    can do with it is passing it either to `finalize_translation_context()` or
    the `postprocess_jaxpr_sdfg()` function.

    Attributes:
        sdfg: The encapsulated SDFG object.
        inp_names: A list of the SDFG variables that are used as input
        out_names: A list of the SDFG variables that are used as output.
        start_state: The first state in the SDFG state machine.
        terminal_state: The (currently) last state in the state machine.
        jaxpr: The Jaxpr that was used to translate.

    Args:
        name: The name of the SDFG.

    Note:
        Access of any attribute of this class by an outside user is considered
        undefined behaviour.
    """

    sdfg: dace.SDFG
    inp_names: tuple[str, ...] | None
    out_names: tuple[str, ...] | None
    start_state: dace.SDFGState
    terminal_state: dace.SDFGState
    jaxpr: jax_core.ClosedJaxpr

    def __init__(self, name: str | None, jaxpr: jax_core.ClosedJaxpr) -> None:
        if isinstance(name, str) and not util.VALID_SDFG_OBJ_NAME.fullmatch(name):
            raise ValueError(f"'{name}' is not a valid SDFG name.")

        self.sdfg = dace.SDFG(name=(name or f"unnamed_SDFG_{id(self)}"))
        self.inp_names = None
        self.out_names = None
        self.start_state = self.sdfg.add_state(label="initial_state", is_start_block=True)
        self.terminal_state = self.start_state
        self.jaxpr = jaxpr

    def validate(self) -> bool:
        """
        Validate internal state of `self`.

        Since the SDFG is under construction it will not be validated, instead the
        meta data will be validated.
        """
        if self.start_state is not self.sdfg.start_block:
            raise dace.sdfg.InvalidSDFGError(
                f"Expected to find '{self.start_state}' as start state,"
                f" but instead found '{self.sdfg.start_block}'.",
                self.sdfg,
                self.sdfg.node_id(self.start_state),
            )
        if {self.terminal_state} != set(self.sdfg.sink_nodes()):
            raise dace.sdfg.InvalidSDFGError(
                f"Expected to find as terminal state '{self.terminal_state}',"
                f" but instead found '{self.sdfg.sink_nodes()}'.",
                self.sdfg,
                self.sdfg.node_id(self.terminal_state),
            )
        if not (
            self.inp_names is None
            or all(inp_name in self.sdfg.arrays for inp_name in self.inp_names)
        ):
            raise dace.sdfg.InvalidSDFGError(
                f"Missing input arguments: {(inp_name for inp_name in self.inp_names if inp_name not in self.sdfg.arrays)}",
                self.sdfg,
                self.sdfg.node_id(self.terminal_state),
            )
        if not (
            self.out_names is None
            or all(out_name in self.sdfg.arrays for out_name in self.out_names)
        ):
            raise dace.sdfg.InvalidSDFGError(
                f"Missing output arguments: {(out_name for out_name in self.out_names if out_name not in self.sdfg.arrays)}",
                self.sdfg,
                self.sdfg.node_id(self.terminal_state),
            )
        return True<|MERGE_RESOLUTION|>--- conflicted
+++ resolved
@@ -29,11 +29,7 @@
 
     The SDFG created by this class has a very particular form, which we call
     canonical. The main features of such an SDFG are:
-<<<<<<< HEAD
-    - the SDFG is a list of states, ideally each state corresponds to one Jax primitive,
-=======
     - the SDFG is a list of states,
->>>>>>> 7607fd9f
     - it has a single source and sink state.
     - all variable names are derived from Jax names,
     - there are only transient variables inside the SDFG,
@@ -119,21 +115,12 @@
         if len(jaxpr.effects) != 0:
             raise NotImplementedError("'Jaxpr' with side effects are not supported.")
 
-<<<<<<< HEAD
-        # NOTE: If `self` is already allocated, i.e. has an ongoing translation process,
-        #  the `_allocate_translation_ctx()` function will start a new context. Thus the
-        #  builder will start to translate a second (nested) SDFG. Also note that there
-        #  is no mechanism that forces the integration of the nested SDFG/Jaxpr,
-        #  this must be done manually.
-        self._allocate_translation_ctx(name=name, jaxpr=jaxpr)
-=======
         # NOTE: If `self` is already allocated, i.e. has an ongoing translation
         #  process, the `_allocate_translation_ctx()` function will start a new
         #  context. Thus the builder will start to translate a second (nested)
         #  SDFG. Also note that there is no mechanism that forces the integration
         #  of the nested SDFG/Jaxpr, this must be done manually.
-        self._allocate_translation_ctx(name=name)
->>>>>>> 7607fd9f
+        self._allocate_translation_ctx(name=name, jaxpr=jaxpr)
         self._create_constants(jaxpr=jaxpr)
         self._create_initial_input(jaxpr=jaxpr)
 
@@ -325,19 +312,7 @@
         Args:
             arg: The Jax object for which a SDFG equivalent should be created.
             name_prefix: If given it will be used as prefix for the name.
-<<<<<<< HEAD
-            update_var_mapping: Update the internal variable mapping; by default `False`.
-=======
             update_var_mapping: Update the internal variable mapping.
-
-        Notes:
-            As a temporary fix for handling scalar return values, the function
-            will always generate arrays, even if `arg` is a scalar. According to
-            the DaCe developer, the majority of the backend, i.e. optimization
-            pipeline, should be able to handle it. But there are some special
-            parts that might explicitly want a scalar, it also might block
-            certain compiler optimization.
->>>>>>> 7607fd9f
         """
         if isinstance(arg, jax_core.Literal):
             raise TypeError(f"Can not generate an SDFG variable for literal '{arg}'.")
@@ -507,19 +482,15 @@
                 sdfg_name, copy.deepcopy(const_value), self._ctx.sdfg.arrays[sdfg_name]
             )
 
-<<<<<<< HEAD
     def _allocate_translation_ctx(
         self, name: str | None, jaxpr: jax_core.ClosedJaxpr
     ) -> JaxprTranslationBuilder:
-        """Allocate a new context and activate it.
-=======
-    def _allocate_translation_ctx(self, name: str | None = None) -> JaxprTranslationBuilder:
         """
         Allocate a new context and activate it.
->>>>>>> 7607fd9f
 
         Args:
             name: The name of the SDFG.
+            jaxpr: The Jaxpr that should be translated.
         """
         self._ctx_stack.append(TranslationContext(name=name, jaxpr=jaxpr))
         return self
