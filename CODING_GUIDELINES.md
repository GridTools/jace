--- conflicted
+++ resolved
@@ -11,18 +11,16 @@
 - We use [`ruff-formatter`][ruff-formatter] for source code and imports formatting, which may work differently than indicated by the guidelines in section [_3. Python Style Rules_](https://google.github.io/styleguide/pyguide.html#3-python-style-rules). For example, maximum line length is set to 100 instead of 79 (although docstring lines should still be limited to 79).
 
 - According to subsection [_2.19 Power Features_](https://google.github.io/styleguide/pyguide.html#219-power-features), direct use of _power features_ (e.g. custom metaclasses, import hacks, reflection) should be avoided, but standard library classes that internally use these power features are accepted. Following the same spirit, we allow the use of power features in infrastructure code with similar functionality and scope as the Python standard library.
-<<<<<<< HEAD
-=======
 
 - For readability purposes, when a docstring contains more than the required summary line, we prefer indenting the first line at the same cursor position as the first opening quote, although this is not explicitly considered in the doctring conventions described in subsection [_3.8.1 Docstrings_](https://google.github.io/styleguide/pyguide.html#381-docstrings). Example:
->>>>>>> 367e7b6f
 
   ```python
   # single line docstring
   """A one-line summary of the module or program, terminated by a period."""
 
   # multi-line docstring
-  """ A one-line summary of the module or program, terminated by a period.
+  """
+  A one-line summary of the module or program, terminated by a period.
 
   Leave one blank line. The rest of this docstring should contain an
   overall description of the module or program.
@@ -146,13 +144,7 @@
 
 ```python
 ...
-<<<<<<< HEAD
-return (
-    undeclared_symbol  # noqa: F821 [undefined-name] on purpose to trigger black-magic
-)
-=======
 return undeclared  # noqa: F821 [undefined-name] on purpose to trigger black-magic
->>>>>>> 367e7b6f
 ```
 
 ## Testing
