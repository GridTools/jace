--- conflicted
+++ resolved
@@ -155,13 +155,10 @@
 
 # DaCe
 .dacecache/
-<<<<<<< HEAD
-=======
 _dacegraphs
 
 # JaCe
 .jacecache/
->>>>>>> 90a25a63
 
 # Common editor files
 *~
