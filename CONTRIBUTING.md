# Contributing

JaCe is an open-source project that accepts contributions from any individual or organization. Proper credit will be given to contributors by adding their names to the [AUTHORS.md](AUTHORS.md) file.

# Quick development

The fastest way to start with development is to use nox. If you don't have nox, you can use `pipx run nox` to run it without installing, or `pipx install nox`. If you don't have pipx (pip for applications), then you can install with `pip install pipx` (the only case were installing an application with regular pip is reasonable). If you use macOS, then pipx and nox are both in brew, use `brew install pipx nox`.

To use, run `nox`. This will lint and test using every installed version of Python on your system, skipping ones that are not installed. You can also run specific jobs:

```console
$ nox -s lint  # Lint only
$ nox -s tests  # Python tests
$ nox -s docs -- --serve  # Build and serve the docs
$ nox -s build  # Make an SDist and wheel
```

Nox handles everything for you, including setting up an temporary virtual environment for each run.

# Setting up a development environment manually

You can set up a development environment by running:

```bash
python3 -m venv .venv
source ./.venv/bin/activate
pip install --upgrade pip setuptools wheel
pip install -r requirements-dev.txt
pip install -v -e .
```

If you have the [Python Launcher for Unix](https://github.com/brettcannon/python-launcher), you can instead do:

```bash
py -m venv .venv
py -m pip install --upgrade pip setuptools wheel
py -m pip install -r requirements-dev.txt
py -m pip install -v -e .
```

# Post setup

You should prepare pre-commit, which will help you by checking that commits pass required checks:

```bash
pip install pre-commit # or brew install pre-commit on macOS
pre-commit install # Will install a pre-commit hook into the git repo
```

You can also/alternatively run `pre-commit run` (changes only) or `pre-commit run --all-files` to check even without installing the hook.

# Testing

Use pytest to run the unit checks:

```bash
pytest
```

# Coverage

Use pytest-cov to generate coverage reports:

```bash
pytest --cov=JaCe
```

# Building docs

You can build the docs using:

```bash
nox -s docs
```

You can see a preview with:

```bash
nox -s docs -- --serve
```

# Pre-commit

This project uses pre-commit for all style checking. While you can run it with nox, this is such an important tool that it deserves to be installed on its own. Install pre-commit and run:

```bash
pre-commit run -a
```

to check all files.

# Pull requests (PRs) and merge guidelines

Before submitting a pull request, check that it meets the following criteria:

1. Pull request with code changes should always include tests.
2. If the pull request adds functionality, it should be documented both in the code docstrings and in the official documentation.
3. The pull request should have a proper description of its intent and the main changes in the code. In general this description should be used as commit message if the pull request is approved (check point **5.** below).
4. If the pull request contains code authored by first-time contributors, they should add their names to the [AUTHORS.md](AUTHORS.md) file.
5. Pick one reviewer and try to contact them directly to let them know about the pull request. If there is no feedback in 24h/48h try to contact them again or pick another reviewer.
6. Once the pull request has been approved, it should be squash-merged as soon as possible with a meaningful description of the changes. We use the [Conventional Commits][https://www.conventionalcommits.org/en/v1.0.0/#summary] specification for writing informative and automation-friendly commit messages. The following _commit types_ are accepted:
<<<<<<< HEAD
   - `chore`: changes that only modify development-related tools, the build system configuration or external dependencies
=======
   - `build`: changes that affect the build system or external dependencies
   - `chore`: changes related to the development tools or process
>>>>>>> 2d794386
   - `ci`: changes to our CI configuration files and scripts
   - `docs`: documentation only changes
   - `feat`: a new feature
   - `fix`: a bug fix
   - `perf`: a code change that improves performance
   - `refactor`: a code change that neither fixes a bug nor adds a feature
   - `style`: changes that do not affect the meaning of the code (white-space, formatting, missing semi-colons, etc)
   - `test`: adding missing tests or correcting existing tests<|MERGE_RESOLUTION|>--- conflicted
+++ resolved
@@ -99,12 +99,8 @@
 4. If the pull request contains code authored by first-time contributors, they should add their names to the [AUTHORS.md](AUTHORS.md) file.
 5. Pick one reviewer and try to contact them directly to let them know about the pull request. If there is no feedback in 24h/48h try to contact them again or pick another reviewer.
 6. Once the pull request has been approved, it should be squash-merged as soon as possible with a meaningful description of the changes. We use the [Conventional Commits][https://www.conventionalcommits.org/en/v1.0.0/#summary] specification for writing informative and automation-friendly commit messages. The following _commit types_ are accepted:
-<<<<<<< HEAD
-   - `chore`: changes that only modify development-related tools, the build system configuration or external dependencies
-=======
    - `build`: changes that affect the build system or external dependencies
    - `chore`: changes related to the development tools or process
->>>>>>> 2d794386
    - `ci`: changes to our CI configuration files and scripts
    - `docs`: documentation only changes
    - `feat`: a new feature
