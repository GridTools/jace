# Contributing

JaCe is an open-source project that accepts contributions from any individual or organization. Proper credit will be given to contributors by adding their names to the [AUTHORS.md](AUTHORS.md) file.

# Quick development

The fastest way to start with development is to use nox. If you don't have nox, you can use `pipx run nox` to run it without installing, or `pipx install nox`. If you don't have pipx (pip for applications), then you can install with `pip install pipx` (the only case were installing an application with regular pip is reasonable). If you use macOS, then pipx and nox are both in brew, use `brew install pipx nox`.

To use, run `nox`. This will lint and test using every installed version of Python on your system, skipping ones that are not installed. You can also run specific jobs:

```console
<<<<<<< HEAD
$ nox -s venv-3.10  # (or venv-3.11, or venv-3.12) Setup a fully working development envinroment
=======
$ nox -s venv-3.10  # (or venv-3.11, or venv-3.12) Setup a fully working development environment
>>>>>>> ca03fbd3
$ nox -s lint  # Lint only
$ nox -s tests  # Python tests
$ nox -s docs -- --serve  # Build and serve the docs
$ nox -s build  # Make an SDist and wheel
```

Nox handles everything for you, including setting up an temporary virtual environment for each run.

# Setting up a development environment manually

You can set up a development environment by running:

```bash
python3 -m venv .venv
source ./.venv/bin/activate
pip install --upgrade pip setuptools wheel
pip install -r requirements/dev.txt
pip install -v -e .
```

Or, if you have the [Python Launcher for Unix](https://github.com/brettcannon/python-launcher), you could do:

```bash
py -m venv .venv
py -m pip install --upgrade pip setuptools wheel
py -m pip install -r requirements/dev.txt
py -m pip install -v -e .
```

# Post setup

You should prepare pre-commit, which will help you by checking that commits pass required checks:

```bash
pipx install pre-commit # or brew install pre-commit on macOS
pre-commit install # Will install a pre-commit hook into the git repo
```

You can also/alternatively run `pre-commit run` (changes only) or `pre-commit run --all-files` to check even without installing the hook.

# Testing

Use pytest to run the unit checks:

```bash
pytest
```

# Coverage

Use pytest-cov to generate coverage reports:

```bash
pytest --cov=JaCe
```

# Building docs

You can build the docs using:

```bash
nox -s docs
```

You can see a preview with:

```bash
nox -s docs -- --serve
```

# Pre-commit

This project uses pre-commit for all style checking. While you can run it with nox, this is such an important tool that it deserves to be installed on its own. Install pre-commit and run:

```bash
pre-commit run -a
```

to check all files.

# Pull requests (PRs) and merge guidelines

Before submitting a pull request, check that it meets the following criteria:

1. Pull request with code changes should always include tests.
2. If the pull request adds functionality, it should be documented both in the code docstrings and in the official documentation.
3. The pull request should have a proper description of its intent and the main changes in the code. In general this description should be used as commit message if the pull request is approved (check point **5.** below).
4. If the pull request contains code authored by first-time contributors, they should add their names to the [AUTHORS.md](AUTHORS.md) file.
5. Pick one reviewer and try to contact them directly to let them know about the pull request. If there is no feedback in 24h/48h try to contact them again or pick another reviewer.
6. Once the pull request has been approved, it should be squash-merged as soon as possible with a meaningful description of the changes. We use the [Conventional Commits](https://www.conventionalcommits.org/en/v1.0.0/#summary) specification for writing informative and automation-friendly commit messages. The following _commit types_ are accepted:
   - `build`: changes that affect the build system or external dependencies
   - `chore`: changes related to the development tools or process
   - `ci`: changes to our CI configuration files and scripts
   - `docs`: documentation only changes
   - `feat`: a new feature
   - `fix`: a bug fix
   - `perf`: a code change that improves performance
   - `refactor`: a code change that neither fixes a bug nor adds a feature
   - `style`: changes that do not affect the meaning of the code (white-space, formatting, missing semi-colons, etc)
   - `test`: adding missing tests or correcting existing tests<|MERGE_RESOLUTION|>--- conflicted
+++ resolved
@@ -9,11 +9,7 @@
 To use, run `nox`. This will lint and test using every installed version of Python on your system, skipping ones that are not installed. You can also run specific jobs:
 
 ```console
-<<<<<<< HEAD
-$ nox -s venv-3.10  # (or venv-3.11, or venv-3.12) Setup a fully working development envinroment
-=======
 $ nox -s venv-3.10  # (or venv-3.11, or venv-3.12) Setup a fully working development environment
->>>>>>> ca03fbd3
 $ nox -s lint  # Lint only
 $ nox -s tests  # Python tests
 $ nox -s docs -- --serve  # Build and serve the docs
