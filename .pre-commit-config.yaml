--- conflicted
+++ resolved
@@ -69,11 +69,7 @@
     args: [--no-install-types]
     additional_dependencies:
     - dace==0.16
-<<<<<<< HEAD
-    - jax[cpu]==0.4.28
-=======
     - jax[cpu]==0.4.29
->>>>>>> 6eef078c
     - numpy==1.26.4
     - pytest==8.2.2
     - typing-extensions==4.12.2
