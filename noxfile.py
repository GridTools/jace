--- conflicted
+++ resolved
@@ -37,11 +37,7 @@
 REQUIREMENTS = load_from_frozen_requirements(ROOT_DIR / "requirements" / "dev.txt")
 
 
-<<<<<<< HEAD
-@nox.session
-=======
 @nox.session(python="3.10")
->>>>>>> ca03fbd3
 def lint(session: nox.Session) -> None:
     """Run the linter (pre-commit)."""
     session.install("pre-commit")
@@ -58,16 +54,12 @@
 @nox.session(python=["3.10", "3.11", "3.12"])
 def venv(session: nox.Session) -> None:
     """
-<<<<<<< HEAD
-    Sets up a Python development environment. Use as: `nox -s venv -- [dest_path] [req_preset]
-=======
     Sets up a Python development environment. Use as: `nox -s venv-3.xx -- [req_preset] [dest_path]
 
     req_preset: The requirements file to use as 'requirements/{req_preset}.txt'.
         Default: 'dev'
     dest_path (optional): The path to the virtualenv to create.
         Default: '.venv-{3.xx}-{req_preset}'
->>>>>>> ca03fbd3
 
     This session will:
     - Create a python virtualenv for the session
@@ -76,15 +68,6 @@
     - Invoke the python interpreter from the created project environment
       to install the project and all it's development dependencies.
     """  # noqa: W505 [doc-line-too-long]
-<<<<<<< HEAD
-    venv_path = f"{DEFAULT_DEV_VENV_PATH}-{session.python}"
-    req_preset = "dev"
-    virtualenv_args = []
-    if session.posargs:
-        venv_path, *more_pos_args = session.posargs
-        if more_pos_args:
-            req_preset, _ = more_pos_args
-=======
     req_preset = "dev"
     venv_path = None
     virtualenv_args = []
@@ -94,21 +77,16 @@
             venv_path, *_ = more_pos_args
     if not venv_path:
         venv_path = f"{DEFAULT_DEV_VENV_PATH}-{session.python}-{req_preset}"
->>>>>>> ca03fbd3
     venv_path = pathlib.Path(venv_path).resolve()
 
     if not venv_path.exists():
         print(f"Creating virtualenv at '{venv_path}' (options: {virtualenv_args})...")
         session.install("virtualenv")
         session.run("virtualenv", venv_path, silent=True)
-<<<<<<< HEAD
-    else:
-=======
     elif venv_path.exists():
         assert (
             venv_path.is_dir() and (venv_path / "bin" / f"python{session.python}").exists
         ), f"'{venv_path}' path already exists but is not a virtualenv with python{session.python}."
->>>>>>> ca03fbd3
         print(f"'{venv_path}' path already exists. Skipping virtualenv creation...")
 
     python_path = venv_path / "bin" / "python"
@@ -129,11 +107,7 @@
     )
 
 
-<<<<<<< HEAD
-@nox.session
-=======
 @nox.session(reuse_venv=True)
->>>>>>> ca03fbd3
 def requirements(session: nox.Session) -> None:
     """Freeze requirements files from project specification and synchronize versions across tools."""  # noqa: W505 [doc-line-too-long]
     requirements_path = ROOT_DIR / "requirements"
