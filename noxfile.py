--- conflicted
+++ resolved
@@ -172,19 +172,6 @@
 
 
 @nox.session
-<<<<<<< HEAD
-def build_api_docs(session: nox.Session) -> None:
-    """Build (regenerate) API docs."""
-    session.install("sphinx")
-    session.chdir("docs")
-    session.run(
-        "sphinx-apidoc", "-o", "api/", "--module-first", "--no-toc", "--force", "../src/jace"
-    )
-
-
-@nox.session
-=======
->>>>>>> 6eef078c
 def build(session: nox.Session) -> None:
     """Build an SDist and wheel."""
     build_path = ROOT_DIR / "build"
