--- conflicted
+++ resolved
@@ -76,11 +76,7 @@
 disallow_incomplete_defs = false
 disallow_untyped_defs = false
 ignore_missing_imports = true
-<<<<<<< HEAD
-module = ["tests.*"]
-=======
 module = ["tests.*", "dace.*", "jax.*", "jaxlib.*"]
->>>>>>> e0f147ac
 
 # -- pytest  --
 [tool.pytest]
@@ -167,9 +163,4 @@
 [tool.ruff.lint.per-file-ignores]
 "!tests/**.py" = ["PT"]  # Ignore `flake8-pytest-style` everywhere except in `tests/`
 "noxfile.py" = ["T20"]  # Ignore `flake8-print`
-"tests/**" = [
-  "T10",  # Ignore `flake8-debugger`
-  "T20",  # Ignore `flake8-print`
-  "F841",  # Ignore `unused-variable` (inside `with` to test if throws)
-  "ARG001"  # Ignore `unused function argument` (to create simple fake stand ins)
-]+"tests/**" = ["T10", "T20"]  # Ignore `flake8-debugger` and `flake8-print`