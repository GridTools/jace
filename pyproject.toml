[build-system]
build-backend = "setuptools.build_meta"
requires = [
  "setuptools>=61",
]

[project]
authors = [
  {name = "ETH Zurich", email = "gridtools@cscs.ch"},
]
classifiers = [
  "Development Status :: 1 - Planning",
  "Intended Audience :: Science/Research",
  "Intended Audience :: Developers",
  "License :: OSI Approved :: BSD License",
  "Operating System :: OS Independent",
  "Programming Language :: Python",
  "Programming Language :: Python :: 3",
  "Programming Language :: Python :: 3 :: Only",
  "Programming Language :: Python :: 3.10",
  "Programming Language :: Python :: 3.11",
  "Programming Language :: Python :: 3.12",
  "Topic :: Scientific/Engineering",
  "Typing :: Typed",
]
dependencies = [
  "dace>=0.15",
  "jax[cpu]>=0.4.24",
  "numpy>=1.26.0",
]
description = "JAX jit using DaCe (Data Centric Parallel Programming)"
name = "JaCe"
readme = "README.md"
requires-python = ">=3.10"
version = "0.1.0"
license.file = "LICENSE"

[project.optional-dependencies]
cuda12 = [
  "cupy-cuda12x>=12.1.0",
  "jax[cuda12]>=0.4.24",
  "optuna>=3.4.0",
]

[project.urls]
"Bug Tracker" = "https://github.com/GridTools/JaCe/issues"
Changelog = "https://github.com/GridTools/JaCe/releases"
Discussions = "https://github.com/GridTools/JaCe/discussions"
Homepage = "https://github.com/GridTools/JaCe"

# -- coverage --
[tool.coverage]

[tool.coverage.html]
show_contexts = true

[tool.coverage.report]
exclude_also = [
  '\.\.\.',
  'if TYPE_CHECKING:',
  'if typing.TYPE_CHECKING:',
  'def __repr__',
  '@overload',
  'raise AssertionError',
  'raise NotImplementedError',
  'if 0:',
  'if __name__ == .__main__.:',
  '@(abc\\.)?abstractmethod',
  '@(abc\\.)?abstract',
  'class .*\bProtocol\):',
]

[tool.coverage.run]
branch = true
dynamic_context = "test_function"
source = ["jace"]

# -- mypy  --
[tool.mypy]
disallow_incomplete_defs = true
disallow_untyped_defs = true
files = ["src", "tests"]
ignore_missing_imports = false
implicit_optional = false
implicit_reexport = false
# install_types = true
namespace_packages = false
# pretty = true
python_version = "3.10"
show_column_numbers = true
show_error_codes = true
warn_redundant_casts = true
warn_unreachable = true
warn_unused_configs = true
warn_unused_ignores = true

[[tool.mypy.overrides]]
disallow_incomplete_defs = false
disallow_untyped_defs = false
ignore_missing_imports = true
module = [
  "tests.*",
  "dace.*",
  "jax.*",
  "jaxlib.*",
]

# -- pytest  --
[tool.pytest]

[tool.pytest.ini_options]
addopts = ["-ra", "--showlocals", "--strict-markers", "--strict-config"]
filterwarnings = ["error"]
log_cli_level = "INFO"
minversion = "6.0"
testpaths = ["tests"]
xfail_strict = true

# -- ruff --
[tool.ruff]
line-length = 100
preview = true
respect-gitignore = true
show-fixes = true
src = ["src"]

[tool.ruff.format]
docstring-code-format = true

[tool.ruff.lint]
extend-safe-fixes = ["D", "TCH"]
extend-select = [
  "A",  # flake8-builtins
  "B",  # flake8-bugbear
  "I",  # isort
  "G",  # flake8-logging-format
  "N",  # pep8-naming
  "W",  # pycodestyle-warning
  "C4",  # flake8-comprehensions
  "C90",  # mccabe
  "D",  # pydocstyle
  "D213",  # multi-line-summary-second-line (off by default in pydocstyle "google' convention)
  "PT",  # flake8-pytest-style
  "TD",  # flake8-todo
  "UP",  # pyupgrade
  "ARG",  # flake8-unused-arguments
  "ERA",  # eradicate
  "FLY",  # flynt
  "ICN",  # flake8-import-conventions
  "NPY",  # NumPy specific rules
  "PERF",  # Perflint
  "PGH",  # pygrep-hooks
  "PIE",  # flake8-pie
  "PL",  # pylint
  "PTH",  # flake8-use-pathlib
  "RET",  # flake8-return
  "RUF",  # Ruff-specific
  "SIM",  # flake8-simplify
  "SLOT",  # flake8-slots
  "T10",  # flake8-debugger
  "T20",  # flake8-print
  "TCH",  # flake8-type-checking
  "TRY",  # tryceratops
]
ignore = [
  "B905",  # [zip-without-explicit-strict]
  "D105",  # [undocumented-magic-method]
  "D107",  # [undocumented-public-init]
  "D212",  # [multi-line-summary-first-line]
  "D402",  # [no-signature]
  "E501",  # [line-too-long]
  "TCH003",  # [typing-only-standard-library-import]
  "TD003",  # [missing-todo-link]
  "TRY003",  # [raise-vanilla-args]  # TODO(egparedes): reevaluate if it should be activated
  "UP038",  # [non-pep604-isinstance]
]
task-tags = ["TODO"]
# ignore-init-module-imports = true  # deprecated in preview mode
unfixable = []

[tool.ruff.lint.isort]
combine-as-imports = true
known-first-party = ["jace"]
known-third-party = [
  "cupy",
  "dace",
  "jax",
  "numpy",
  "pytest",
  "typing_extensions",
]
lines-after-imports = 2
order-by-type = true
required-imports = ["from __future__ import annotations"]
section-order = [
  "future",
  "standard-library",
  "third-party",
  "first-party",
  "tests",
  "local-folder",
]

[tool.ruff.lint.isort.sections]
tests = [
  "tests",
  "unit_tests",
  "integration_tests",
]

[tool.ruff.lint.mccabe]
max-complexity = 12

[tool.ruff.lint.per-file-ignores]
<<<<<<< HEAD
"!tests/**.py" = ["PT"]  # Ignore flake8-pytest-style outside 'tests/'
=======
"!tests/**" = ["PT"]  # Ignore flake8-pytest-style outside 'tests/'
>>>>>>> 9cd0e012
"docs/**" = [
  "D",  # pydocstyle
  "T10",  # flake8-debugger
  "T20",  # flake8-print
]
"noxfile.py" = [
  "D",  # pydocstyle
<<<<<<< HEAD
=======
  "T10",  # flake8-debugger
  "T20",  # flake8-print
]
"requirements/**" = [
  "D",  # pydocstyle
  "T10",  # flake8-debugger
>>>>>>> 9cd0e012
  "T20",  # flake8-print
]
"tests/**" = [
  "D",  # pydocstyle
  "N",  # TODO(egparedes): remove ignore as soon as all tests are properly named
  "PLR2004",  # [magic-value-comparison]
  "T10",  # flake8-debugger
  "T20",  # flake8-print
]

[tool.ruff.lint.pycodestyle]
ignore-overlong-task-comments = true
max-doc-length = 88

[tool.ruff.lint.pydocstyle]
convention = "google"
ignore-decorators = ["typing.overload"]

[tool.ruff.lint.pylint]
max-args = 6<|MERGE_RESOLUTION|>--- conflicted
+++ resolved
@@ -174,7 +174,6 @@
   "TRY003",  # [raise-vanilla-args]  # TODO(egparedes): reevaluate if it should be activated
   "UP038",  # [non-pep604-isinstance]
 ]
-task-tags = ["TODO"]
 # ignore-init-module-imports = true  # deprecated in preview mode
 unfixable = []
 
@@ -212,11 +211,7 @@
 max-complexity = 12
 
 [tool.ruff.lint.per-file-ignores]
-<<<<<<< HEAD
-"!tests/**.py" = ["PT"]  # Ignore flake8-pytest-style outside 'tests/'
-=======
 "!tests/**" = ["PT"]  # Ignore flake8-pytest-style outside 'tests/'
->>>>>>> 9cd0e012
 "docs/**" = [
   "D",  # pydocstyle
   "T10",  # flake8-debugger
@@ -224,15 +219,12 @@
 ]
 "noxfile.py" = [
   "D",  # pydocstyle
-<<<<<<< HEAD
-=======
   "T10",  # flake8-debugger
   "T20",  # flake8-print
 ]
 "requirements/**" = [
   "D",  # pydocstyle
   "T10",  # flake8-debugger
->>>>>>> 9cd0e012
   "T20",  # flake8-print
 ]
 "tests/**" = [
