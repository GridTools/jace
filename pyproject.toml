--- conflicted
+++ resolved
@@ -174,7 +174,6 @@
   "TRY003",  # [raise-vanilla-args]  # TODO(egparedes): reevaluate if it should be activated
   "UP038",  # [non-pep604-isinstance]
 ]
-task-tags = ["TODO"]
 # ignore-init-module-imports = true  # deprecated in preview mode
 unfixable = []
 
@@ -239,8 +238,4 @@
 ignore-decorators = ["typing.overload"]
 
 [tool.ruff.lint.pylint]
-<<<<<<< HEAD
-max-positional-args = 6
-=======
-max-args = 6
->>>>>>> a1355a2e
+max-args = 6